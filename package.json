--- conflicted
+++ resolved
@@ -10,7 +10,6 @@
   },
   "private": true,
   "dependencies": {
-<<<<<<< HEAD
     "@angular/animations": "18.0.0",
     "@angular/cdk": "18.0.0",
     "@angular/common": "18.0.0",
@@ -22,21 +21,9 @@
     "@angular/platform-browser": "18.0.0",
     "@angular/platform-browser-dynamic": "18.0.0",
     "@angular/router": "18.0.0",
-=======
-    "@angular/animations": "^19.0.0",
-    "@angular/cdk": "^19.0.2",
-    "@angular/common": "^19.0.0",
-    "@angular/compiler": "^19.0.0",
-    "@angular/core": "^19.0.0",
-    "@angular/fire": "^19.0.0-rc.1",
-    "@angular/forms": "^19.0.0",
-    "@angular/material": "^19.0.2",
-    "@angular/platform-browser": "^19.0.0",
-    "@angular/platform-browser-dynamic": "^19.0.0",
-    "@angular/router": "^19.0.0",
+
     "firebase": "^11.1.0",
     "firebase-tools": "^13.29.0",
->>>>>>> aa989604
     "rxjs": "~7.8.0",
     "tslib": "^2.3.0",
     "zone.js": "~0.14.0"
