import { Component, EventEmitter, Input, Output, OnInit } from '@angular/core';
import { AuthService } from '../services/auth.service';
import { CommonModule } from '@angular/common';
import { FormBuilder, FormGroup, ReactiveFormsModule, Validators } from '@angular/forms';
import { MatDialog } from '@angular/material/dialog';
import { ProfileviewComponent } from '../profileview/profileview.component';



@Component({
  selector: 'app-menu-dialog',
  standalone: true,
  imports: [CommonModule,ReactiveFormsModule],
  templateUrl: './menu-dialog.component.html',
  styleUrl: './menu-dialog.component.scss'
})


export class MenuDialogComponent  implements OnInit {
  @Input() menuDialog: boolean = false;
  @Input() membersDialog: boolean = false;
  @Input() channelDialog: boolean = false;
  @Input() dialogData: { name: string; members: any[] } = { name: '', members: [] };
  @Output() dialogSwitch = new EventEmitter<{ from: string; to: string }>();
  memberIds: string[] = [];
  memberNames: { name: string; userId: string; photoURL: string }[] = [];
  addMembersForm!: FormGroup;
  activeMember: any = {};

<<<<<<< HEAD
  constructor(private fb: FormBuilder, public authService: AuthService, private dialog: MatDialog,) {}
=======

  constructor(private fb: FormBuilder, public authService: AuthService) {}


>>>>>>> 78af220f
  async ngOnInit(): Promise<void> {
    this.memberIds = this.dialogData.members.map((member) => member.id);
    this.memberNames = await this.authService.getUsernamesByIds(this.memberIds);
    this.addMembersForm = this.fb.group({
      members: ['', Validators.required],
    });
  }


  closeDialog(event: Event, menu: string) {
    event?.preventDefault();
    event?.stopPropagation();
    this.dialogSwitch.emit({ from: menu, to: 'none' }); // Signalisiere Parent-Komponente, dass der Dialog geschlossen werden soll
  }


  switchDialog(to: string) {
    console.log(to);
    if (this.menuDialog) {
      this.dialogSwitch.emit({ from: 'menuDialog', to });
    } else if (this.membersDialog) {
      this.dialogSwitch.emit({ from: 'membersDialog', to });
    } else if (this.channelDialog) {
      this.dialogSwitch.emit({ from: 'channelDialog', to });
    }
  }


  getUserData(id: string) {
    return this.authService.getUserById(id);
  }


  dontCloseDialog(event: Event) {
    event?.preventDefault();
    event.stopPropagation();
  }


  selectMember(member: any) {
    this.activeMember = member
  }


  get userData() {
    return this.authService.userData();
  }


  addMembers(){
    console.log(this.addMembersForm);
  }
<<<<<<< HEAD

  openDialog(): void {
    this.dialog.open(ProfileviewComponent, {
      width: 'fit-content',
      maxWidth: '100vw',
      height: 'fit-content',
      data: {member: this.activeMember}
    });
  }
=======
>>>>>>> 78af220f
}<|MERGE_RESOLUTION|>--- conflicted
+++ resolved
@@ -27,14 +27,7 @@
   addMembersForm!: FormGroup;
   activeMember: any = {};
 
-<<<<<<< HEAD
   constructor(private fb: FormBuilder, public authService: AuthService, private dialog: MatDialog,) {}
-=======
-
-  constructor(private fb: FormBuilder, public authService: AuthService) {}
-
-
->>>>>>> 78af220f
   async ngOnInit(): Promise<void> {
     this.memberIds = this.dialogData.members.map((member) => member.id);
     this.memberNames = await this.authService.getUsernamesByIds(this.memberIds);
@@ -87,7 +80,6 @@
   addMembers(){
     console.log(this.addMembersForm);
   }
-<<<<<<< HEAD
 
   openDialog(): void {
     this.dialog.open(ProfileviewComponent, {
@@ -97,6 +89,4 @@
       data: {member: this.activeMember}
     });
   }
-=======
->>>>>>> 78af220f
 }