import { Injectable, signal } from '@angular/core';
import {
  Auth,
  createUserWithEmailAndPassword,
  signInWithEmailAndPassword,
  signInAnonymously,
  signInWithPopup,
  onAuthStateChanged,
  GoogleAuthProvider,
} from '@angular/fire/auth';
import { Firestore, doc, setDoc, getDoc, collection, onSnapshot } from '@angular/fire/firestore';
import { Router } from '@angular/router';
import { User as AppUser } from '../../models/user';

@Injectable({
  providedIn: 'root',
})
export class AuthService {
<<<<<<< HEAD
  constructor(private auth: Auth, private firestore: Firestore) {
    this.getUserList();
=======
  // Reactive signals
  userId = signal<string | null>(null);
  userData = signal<AppUser | null>(null);
  isUserAuthenticated = signal<boolean>(false);
  loginError = signal<string>('');
  userList = signal<AppUser[]>([]);
  private loginType = signal<'guest' | 'google' | 'email' | null>(null);

  constructor(public  auth: Auth, private firestore: Firestore, private router: Router) {
    this.monitorAuthState(); // Überwachung des Auth-Status starten
    this.getUserList(); // Benutzerliste aus Firestore laden
>>>>>>> 7276d1e8
  }

  /**
   * Überwacht den Firebase-Auth-Status
   */
private monitorAuthState(): void {
  onAuthStateChanged(this.auth, (user) => {
    if (user) {
      this.isUserAuthenticated.set(true);
      this.userId.set(user.uid);

      // Weiterleitung nur, wenn der Benutzer auf der Home-Route ist
      if (this.router.url === '/') {
        this.redirectIfAuthenticated();
      }
    } else {
      this.clearAuthState();
      console.log('No user logged in');
    }
  });
}

  /**
   * Setzt den Auth-Status zurück
   */
  private clearAuthState(): void {
    this.userId.set(null);
    this.userData.set(null);
    this.isUserAuthenticated.set(false);
    this.loginType.set(null);
  }

  /**
   * Prüft, ob ein Benutzer eingeloggt ist
   */
  isAuthenticated(): boolean {
    return !!this.auth.currentUser || this.isUserAuthenticated(); 
  }

  /**
   * Benutzer registrieren (E-Mail und Passwort)
   */
  async register(email: string, password: string): Promise<void> {
    try {
      const userCredential = await createUserWithEmailAndPassword(this.auth, email, password);
      const user = userCredential.user;
      const userData = this.setUserData(user.uid, user.displayName || '', user.email || '', user.photoURL || '');
      await setDoc(doc(this.firestore, 'users', user.uid), userData);
    } catch (error) {
      console.error('Registration failed:', error);
    }
  }

  /**
   * Benutzer einloggen (E-Mail und Passwort)
   */
  async login(email: string, password: string): Promise<void> {
    try {
      const userCredential = await signInWithEmailAndPassword(this.auth, email, password);
      this.userId.set(userCredential.user.uid);
    } catch (error) {
      this.handleLoginError(error);
    }
  }

  /**
   * Gast-Login
   */
  async guestLogin(): Promise<void> {
    try {
      const userCredential = await signInAnonymously(this.auth);
      const user = userCredential.user;
      const userData = this.setAnonymousUserData(user.uid);
      await setDoc(doc(this.firestore, `users/${user.uid}`), userData);
    } catch (error) {
      console.error('Anonymous login failed:', error);
    }
  }

  /**
   * Google-Login
   */
  async googleLogin(): Promise<void> {
    try {
      const provider = new GoogleAuthProvider();
      const result = await signInWithPopup(this.auth, provider);
      const user = result.user;
      const userData = this.setUserData(user.uid, user.displayName || '', user.email || '', user.photoURL || '');
      await setDoc(doc(this.firestore, `users/${user.uid}`), userData);
    } catch (error) {
      console.error('Google login failed:', error);
    }
  }

  /**
   * Logout
   */
  logout(): void {
    this.auth.signOut().then(() => {
      this.clearAuthState();
      this.router.navigate(['']);
    });
  }

  /**
   * Benutzerdaten laden
   */
  private async loadUserData(userId: string): Promise<void> {
    try {
      const userDoc = await getDoc(doc(this.firestore, 'users', userId));
      if (userDoc.exists()) {
        this.userData.set(userDoc.data() as AppUser);
      }
    } catch (error) {
      console.error('Failed to load user data:', error);
    }
  }

  /**
   * Fehler beim Login behandeln
   */
  private handleLoginError(error: any): void {
    if (error.code === 'auth/user-not-found' || error.code === 'auth/wrong-password') {
      this.loginError.set('Invalid email or password');
    } else {
      this.loginError.set('Unexpected error occurred');
    }
    console.error('Login error:', error);
  }

  /**
   * Benutzerinformationen für Firestore erstellen
   */
  private setUserData(userId: string, username: string, email: string, avatarURL: string): AppUser {
    return {
      userId,
      name: username,
      email,
      photoURL: avatarURL,
      channels: [],
      privateNoteRef: '',
      status: false,
    };
  }

  /**
   * Gast-Benutzerdaten erstellen
   */
  private setAnonymousUserData(userId: string): AppUser {
    return {
      userId,
      name: 'Guest',
      email: 'guest@guest.de',
      photoURL: 'img/avatars/picPlaceholder.svg',
      channels: [],
      privateNoteRef: '',
      status: true,
    };
  }

  /**
   * Alle Benutzer aus Firestore laden
   */
  private getUserList(): void {
    const userCollection = collection(this.firestore, 'users');
    onSnapshot(userCollection, (snapshot) => {
      const users: AppUser[] = [];
      snapshot.forEach((doc) => {
        users.push(doc.data() as AppUser);
      });
      this.userList.set(users);
    });
  }

  redirectIfAuthenticated(): void {
    if (this.auth.currentUser) {
      this.router.navigateByUrl('/board'); // Weiterleitung zur Board-Seite
    }
  }
}<|MERGE_RESOLUTION|>--- conflicted
+++ resolved
@@ -16,10 +16,6 @@
   providedIn: 'root',
 })
 export class AuthService {
-<<<<<<< HEAD
-  constructor(private auth: Auth, private firestore: Firestore) {
-    this.getUserList();
-=======
   // Reactive signals
   userId = signal<string | null>(null);
   userData = signal<AppUser | null>(null);
@@ -31,7 +27,6 @@
   constructor(public  auth: Auth, private firestore: Firestore, private router: Router) {
     this.monitorAuthState(); // Überwachung des Auth-Status starten
     this.getUserList(); // Benutzerliste aus Firestore laden
->>>>>>> 7276d1e8
   }
 
   /**
