--- conflicted
+++ resolved
@@ -60,11 +60,7 @@
         installApp: true,
         minimumVersion: '12',
       },
-<<<<<<< HEAD
       dynamicLinkDomain: 'dab.christophvoelker.com'
-=======
-      dynamicLinkDomain: 'example.page.link',
->>>>>>> 807b5457
     };
     const auth = getAuth();
     sendSignInLinkToEmail(auth, email, actionCodeSettings)
