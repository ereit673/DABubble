import { inject, Injectable } from '@angular/core';
import { MessagesService } from './messages.service';
import { BehaviorSubject, firstValueFrom, forkJoin, from, map } from 'rxjs';
import { Message, ThreadMessage } from '../../models/message';
import { AuthService } from './auth.service';
import { UserModel } from '../../models/user';
import { ChannelsService } from './channels.service';
import { Channel } from '../../models/channel';

@Injectable({
  providedIn: 'root',
})
export class SearchService {
  messageService = inject(MessagesService);
  authService = inject(AuthService);
  channelService = inject(ChannelsService);

  private messageResultsSubject = new BehaviorSubject<any[]>([]);
  private threadMessageResultsSubject = new BehaviorSubject<any[]>([]);
  private userResultsSubject = new BehaviorSubject<any[]>([]);
  private channelResultsSubject = new BehaviorSubject<any[]>([]);
  private privateChannelResultsSubject = new BehaviorSubject<any[]>([]);
  messageResults$ = this.messageResultsSubject.asObservable();
  threadMessageResults$ = this.threadMessageResultsSubject.asObservable();
  userResults$ = this.userResultsSubject.asObservable();
  channelResults$ = this.channelResultsSubject.asObservable();
  privateChannelResults$ = this.privateChannelResultsSubject.asObservable();
  private allMessages: Message[] = [];
  private allThreadMessages: ThreadMessage[] = [];
  private allUsers: UserModel[] = [];
  private allChannels: Channel[] = [];
  public searchChannelsMessages: any = [];
  private messageResults: any[] = [];


  /**
   * Initializes the search service by loading all messages, thread messages, and channels from Firestore.
   * @param userId The ID of the user to load messages and thread messages for.
   */
  async initializeSearch(userId: string): Promise<void> {  
    this.allChannels = await this.channelService.getAllChannels();
    this.allMessages = await firstValueFrom(this.messageService.getAllMessages());
    this.allThreadMessages = await this.messageService.getAllThreadMessages();
  }


  /**
   * Loads all messages from the Firestore database for a given user.
   * When the messages are loaded, it stores them in the `allMessages` array.
   * It then calls the `getChannelName()` method to retrieve the channel names for the current message results.
   * @param userId - The ID of the user to load messages for.
   */
  public loadMessages(userId: string) {
    from(this.messageService.getAllMessages()).subscribe((messages) => {
      this.allMessages = Array.isArray(messages) ? messages : [];
      this.getChannelName();
    });
  }

  /**
   * Retrieves and updates the channel names for the current message results.
   *
   * This method subscribes to the `messageResults$` observable and processes the results
   * to fetch channel names based on the `channelId` of each message. It uses the `ChannelsService`
   * to retrieve the channel details and maps the channel names. The channel names are then
   * stored in the `searchChannelsMessages` array. If no messages are found, it clears the
   * `searchChannelsMessages` array.
   */
  getChannelName() {
    this.searchChannelsMessages = [];
    this.messageResults$.subscribe((results) => {
      this.messageResults = results;
      if (this.messageResults.length > 0) {
        const channelNames$ = this.messageResults
          .filter((element) => element.channelId)
          .map((element) =>
            from(this.channelService.getChannelById(element.channelId)).pipe(
              map((channel) => channel?.name || 'Unknown Channel')
            )
          );
        forkJoin(channelNames$).subscribe(
          (channelNames) => {
            this.searchChannelsMessages = channelNames.filter((name) => !!name);
          },
          (error) => {
            console.error('Error fetching channel names:', error);
          }
        );
      } else this.searchChannelsMessages = [];
    });
  }

  /**
   * Loads all thread messages for a given user from the Firestore database.
   * When the thread messages are loaded, it stores them in the `allThreadMessages` array.
   * @param {string} userId - The ID of the user to load thread messages for.
   */
  public loadThreadMessages(userId: string): void {
<<<<<<< HEAD
    from(this.messageService.getAllThreadMessages()).subscribe((messages) => {
      console.log("📌 ALLE ThreadMessages:", messages);
      this.allThreadMessages = Array.isArray(messages) ? messages : [];
    });
=======
    from(this.messageService.getAllThreadMessagesForSearch(userId)).subscribe(
      (messages) => {
        this.allThreadMessages = Array.isArray(messages) ? messages : [];
      }
    );
>>>>>>> 1574ddd4
  }

  /**
   * Loads all users from the Firestore database, excluding anonymous users and the current user.
   * When the users are loaded, it stores them in the `allUsers` array.
   * @param {string} userId - The ID of the current user to exclude from the results.
   */
  public loadUsers(userId: string): void {
    this.authService.getUserList().subscribe((users) => {
      this.allUsers = Array.isArray(users)
        ? users.filter(
            (user) => user.provider !== 'anonymous' && user.userId !== userId
          )
        : [];
    });
  }

  /**
   * Loads all channels from the Firestore database.
   * When the channels are loaded, it stores them in the `allChannels` array.
   * If the channels are loaded successfully, it logs a success message to the console.
   */
  public loadChannels(): void {
    from(this.channelService.getAllChannels()).subscribe((channels) => {
      this.allChannels = Array.isArray(channels) ? channels : [];
    });
  }

<<<<<<< HEAD
=======
  /**
   * Searches for messages based on the search text.
   * If the search text is empty, it will return an empty array.
   * @param {string} searchText - The text to search for within messages.
   */
  // searchMessages(searchText: string): void {
  //   if (!searchText)
  //     this.messageResultsSubject.next([]);
  //   const filteredMessages = this.allMessages.filter(
  //     (message) =>message.message.toLowerCase().includes(searchText.toLowerCase())
  //   );
  //   this.messageResultsSubject.next(filteredMessages);
  // }

  searchMessages(searchText: string, userId: string): void {
    if (!searchText) {
      this.messageResultsSubject.next([]);
      return;
    }

    const filteredMessages = this.allMessages.filter(
      (message) => 
        message.message.toLowerCase().includes(searchText.toLowerCase())
    );

    this.messageResultsSubject.next(filteredMessages);
  }

  /**
   * Searches for thread messages based on the search text.
   * If the search text is empty, it will return an empty array.
   * @param {string} searchText - The text to search for within thread messages.
   */
  searchThreadMessages(searchText: string, userId: string): void {
    if (!searchText) this.threadMessageResultsSubject.next([]);
    const filteredMessages = this.allThreadMessages.filter(
      (message) =>
        message.message.toLowerCase().includes(searchText.toLowerCase())
    );
    this.threadMessageResultsSubject.next(filteredMessages);
  }
>>>>>>> 1574ddd4

  /**
   * Searches for users based on the search text and type of search.
   * If the search text is empty, it will return all users.
   * @param {string} searchText - The text to search for within user names or emails.
   * @param {string} type - The type of search to perform; either 'name' to search user names or 'email' to search user emails.
   */
  searchUsers(searchText: string, type: string): void {
    if (!searchText.trim()) this.userResultsSubject.next(this.allUsers);
    const filteredUsers = this.allUsers.filter((user) => {
      if (type === 'name')
        return user.name.toLowerCase().includes(searchText.toLowerCase());
      else if (type === 'email')
        return user.email.toLowerCase().includes(searchText.toLowerCase());
      return false;
    });
    this.userResultsSubject.next(filteredUsers);
  }

  /**
   * Filters and updates the channel or private channel results based on the search text and user membership.
   * If the search text is empty, it will return all channels the user is a member of.
   * @param {string} searchText - The text to search for within channel names.
   * @param {string} userId - The ID of the user, used to filter channels the user is a member of.
   * @param {string} type - The type of channels to search for; either 'channel' for public channels or 'private' for private channels.
   */
  searchChannels(searchText: string, userId: string, type: string): void {
    if (!searchText.trim()) {
      const filteredChannels = this.allChannels.filter(
        (channel) => !channel.isPrivate && channel.members.includes(userId)
      );
      this.channelResultsSubject.next(filteredChannels);
      return;
    }
  }

<<<<<<< HEAD

  /**
   * Filters and updates the channel or private channel results based on the search text and user membership.
   * @param {string} searchText - The text to search for within channel names.
   * @param {string} userId - The ID of the user, used to filter channels the user is a member of.
   * @param {string} type - The type of channels to search for; either 'channel' for public channels or 'private' for private channels.
   */
  searchSpecificChannels(searchText: string, userId: string, type: string): void {
    if (type === 'channel') {
      const filteredChannels = this.allChannels.filter(
        (channel) =>!channel.isPrivate && channel.name.toLowerCase().includes(searchText.toLowerCase()) &&
        channel.members.includes(userId));
      this.channelResultsSubject.next(filteredChannels);
    } else if (type === 'private') {
      const filteredChannels = this.allChannels.filter(
        (channel) =>channel.isPrivate &&channel.name.toLowerCase().includes(searchText.toLowerCase()) &&
        channel.members.includes(userId));
      this.privateChannelResultsSubject.next(filteredChannels);
    }
  }


  /**
   * Searches for messages and thread messages based on the search text and user membership.
   * If the search text is empty, it will return empty arrays for both messages and thread messages.
   * @param {string} searchText - The text to search for within message and thread message bodies.
   * @param {string} userId - The ID of the user, used to filter messages and thread messages to those the user is a member of.
   */
  async searchMessagesAndThreads(searchText: string, userId: string): Promise<void> {
    if (!searchText.trim()) {
      this.messageResultsSubject.next([]);
      this.threadMessageResultsSubject.next([]);
      return;
    }
    const userChannels = this.allChannels.filter((channel) => channel.members.includes(userId))
      .map((channel) => channel.id);
    const filteredMessages = this.allMessages.filter(
      (message) => message.message.toLowerCase().includes(searchText.toLowerCase()) &&
        message.channelId && userChannels.includes(message.channelId)
    );
    this.messageResultsSubject.next(filteredMessages);
    const filteredThreadMessages = this.allThreadMessages.filter(
      (threadMessage) => threadMessage.message.toLowerCase().includes(searchText.toLowerCase()) &&
        threadMessage.channelId && userChannels.includes(threadMessage.channelId)
    );
    this.threadMessageResultsSubject.next(filteredThreadMessages);
  }
=======
>>>>>>> 1574ddd4
}<|MERGE_RESOLUTION|>--- conflicted
+++ resolved
@@ -96,18 +96,11 @@
    * @param {string} userId - The ID of the user to load thread messages for.
    */
   public loadThreadMessages(userId: string): void {
-<<<<<<< HEAD
-    from(this.messageService.getAllThreadMessages()).subscribe((messages) => {
-      console.log("📌 ALLE ThreadMessages:", messages);
-      this.allThreadMessages = Array.isArray(messages) ? messages : [];
-    });
-=======
     from(this.messageService.getAllThreadMessagesForSearch(userId)).subscribe(
       (messages) => {
         this.allThreadMessages = Array.isArray(messages) ? messages : [];
       }
     );
->>>>>>> 1574ddd4
   }
 
   /**
@@ -136,8 +129,6 @@
     });
   }
 
-<<<<<<< HEAD
-=======
   /**
    * Searches for messages based on the search text.
    * If the search text is empty, it will return an empty array.
@@ -179,7 +170,6 @@
     );
     this.threadMessageResultsSubject.next(filteredMessages);
   }
->>>>>>> 1574ddd4
 
   /**
    * Searches for users based on the search text and type of search.
@@ -216,54 +206,4 @@
     }
   }
 
-<<<<<<< HEAD
-
-  /**
-   * Filters and updates the channel or private channel results based on the search text and user membership.
-   * @param {string} searchText - The text to search for within channel names.
-   * @param {string} userId - The ID of the user, used to filter channels the user is a member of.
-   * @param {string} type - The type of channels to search for; either 'channel' for public channels or 'private' for private channels.
-   */
-  searchSpecificChannels(searchText: string, userId: string, type: string): void {
-    if (type === 'channel') {
-      const filteredChannels = this.allChannels.filter(
-        (channel) =>!channel.isPrivate && channel.name.toLowerCase().includes(searchText.toLowerCase()) &&
-        channel.members.includes(userId));
-      this.channelResultsSubject.next(filteredChannels);
-    } else if (type === 'private') {
-      const filteredChannels = this.allChannels.filter(
-        (channel) =>channel.isPrivate &&channel.name.toLowerCase().includes(searchText.toLowerCase()) &&
-        channel.members.includes(userId));
-      this.privateChannelResultsSubject.next(filteredChannels);
-    }
-  }
-
-
-  /**
-   * Searches for messages and thread messages based on the search text and user membership.
-   * If the search text is empty, it will return empty arrays for both messages and thread messages.
-   * @param {string} searchText - The text to search for within message and thread message bodies.
-   * @param {string} userId - The ID of the user, used to filter messages and thread messages to those the user is a member of.
-   */
-  async searchMessagesAndThreads(searchText: string, userId: string): Promise<void> {
-    if (!searchText.trim()) {
-      this.messageResultsSubject.next([]);
-      this.threadMessageResultsSubject.next([]);
-      return;
-    }
-    const userChannels = this.allChannels.filter((channel) => channel.members.includes(userId))
-      .map((channel) => channel.id);
-    const filteredMessages = this.allMessages.filter(
-      (message) => message.message.toLowerCase().includes(searchText.toLowerCase()) &&
-        message.channelId && userChannels.includes(message.channelId)
-    );
-    this.messageResultsSubject.next(filteredMessages);
-    const filteredThreadMessages = this.allThreadMessages.filter(
-      (threadMessage) => threadMessage.message.toLowerCase().includes(searchText.toLowerCase()) &&
-        threadMessage.channelId && userChannels.includes(threadMessage.channelId)
-    );
-    this.threadMessageResultsSubject.next(filteredThreadMessages);
-  }
-=======
->>>>>>> 1574ddd4
 }