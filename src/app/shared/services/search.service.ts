import { inject, Injectable } from '@angular/core';
import { MessagesService } from './messages.service';
import { BehaviorSubject, from } from 'rxjs';
import { Message, ThreadMessage } from '../../models/message';
import { AuthService } from './auth.service';
import { UserModel } from '../../models/user';
import { ChannelsService } from './channels.service';
import { Channel } from '../../models/channel';
import { collection, getDocs } from 'firebase/firestore';

@Injectable({
  providedIn: 'root',
})
export class SearchService {
  messageService = inject(MessagesService);
  authService = inject(AuthService);
  channelService = inject(ChannelsService);

  // BehaviorSubject, um die Suchergebnisse zu speichern
  private messageResultsSubject = new BehaviorSubject<any[]>([]);
  messageResults$ = this.messageResultsSubject.asObservable();
  private threadMessageResultsSubject = new BehaviorSubject<any[]>([]);
  threadMessageResults$ = this.threadMessageResultsSubject.asObservable();
  private userResultsSubject = new BehaviorSubject<any[]>([]);
  userResults$ = this.userResultsSubject.asObservable();

  // added by Christoph
  //private emailResultsSubject = new BehaviorSubject<any[]>([]);
  //emailResults$ = this.userResultsSubject.asObservable();

  private channelResultsSubject = new BehaviorSubject<any[]>([]);
  channelResults$ = this.channelResultsSubject.asObservable();
  private privateChannelResultsSubject = new BehaviorSubject<any[]>([]);
  privateChannelResults$ = this.privateChannelResultsSubject.asObservable();
  private allMessages: Message[] = [];
  private allThreadMessages: ThreadMessage[] = [];
  private allUsers: UserModel[] = [];
  private allChannels: Channel[] = [];

  constructor() { }

  public loadMessages(): void {
    from(this.messageService.getAllMessages()).subscribe((messages) => {
      this.allMessages = Array.isArray(messages) ? messages : [];
      console.log('Messages loaded:', this.allMessages);
    });
  }

  public loadThreadMessages(): void {
    from(this.messageService.getAllThreadMessages()).subscribe((messages) => {
      this.allThreadMessages = Array.isArray(messages) ? messages : [];
      console.log('Thread Messages loaded:', this.allThreadMessages);
    });
  }


  public loadUsers(userId: string): void {
    this.authService.getUserList().subscribe((users) => {
      this.allUsers = Array.isArray(users)
        ? users.filter(
          (user) => user.provider !== 'anonymous' && user.userId !== userId
        )
        : [];

      console.log('Users loaded:', this.allUsers);
    });
  }

  public loadChannels(): void {
    from(this.channelService.getAllChannels()).subscribe((channels) => {
      this.allChannels = Array.isArray(channels) ? channels : [];
      console.log('Channels loaded:', this.allChannels);
    });
  }

  // Filterfunktion für die Suche
  searchMessages(searchText: string, userId: string): void {
    if (!searchText) {
      this.messageResultsSubject.next([]);
      return;
    }

    const filteredMessages = this.allMessages.filter((message) =>
      message.message.toLowerCase().includes(searchText.toLowerCase())
    );

    this.messageResultsSubject.next(filteredMessages);
  }

<<<<<<< HEAD
  // searchUsers(searchText: string, type: string): void {
  //   if (!searchText) {
  //     this.userResultsSubject.next([]);
  //     return;
  //   }
  //   const filteredUsers = this.allUsers.filter((user) => {
  //     if (type === 'name') {
  //       return user.name.toLowerCase().includes(searchText.toLowerCase());
  //     } else if (type === 'email') {
  //       return user.email.toLowerCase().includes(searchText.toLowerCase());
  //     }
  //     return false;
  //   });
  //   this.userResultsSubject.next(filteredUsers);
  // }


  // update Christoph, 11.1.25
=======
  searchThreadMessages(searchText: string): void {
    if (!searchText) {
      this.threadMessageResultsSubject.next([]);
      return;
    }
    const filteredMessages = this.allThreadMessages.filter((message) =>
      message.message.toLowerCase().includes(searchText.toLowerCase())
  );
  console.log('Thread Messages:', filteredMessages);

    this.threadMessageResultsSubject.next(filteredMessages);
  }

>>>>>>> a8f14236
  searchUsers(searchText: string, type: string): void {

    if (!searchText.trim()) {
      // Alle Benutzer anzeigen, wenn der Suchtext leer ist
      this.userResultsSubject.next(this.allUsers);
      return;
    }
    // Filterlogik basierend auf Typ und Suchtext
    const filteredUsers = this.allUsers.filter((user) => {
      if (type === 'name') {
        return user.name.toLowerCase().includes(searchText.toLowerCase());
      } else if (type === 'email') {
        return user.email.toLowerCase().includes(searchText.toLowerCase());
      }
      return false;
    });
    this.userResultsSubject.next(filteredUsers);
  }



  // searchChannels(searchText: string, userId: string, type: string): void {
  //   if (!searchText) {
  //     this.channelResultsSubject.next([]);
  //     return;
  //   }
  //   if (type === 'channel') {
  //     const filteredChannels = this.allChannels.filter(
  //       (channel) =>
  //         !channel.isPrivate &&
  //         channel.name.toLowerCase().includes(searchText.toLowerCase()) &&
  //         channel.members.includes(userId)
  //     );
  //     this.channelResultsSubject.next(filteredChannels);
  //   } else if (type === 'private') {
  //     const filteredChannels = this.allChannels.filter(
  //       (channel) =>
  //         channel.isPrivate &&
  //         channel.name.toLowerCase().includes(searchText.toLowerCase()) &&
  //         channel.members.includes(userId)
  //     );
  //     this.privateChannelResultsSubject.next(filteredChannels);
  //   }
  // }


  // update  Christoph, 11.1.25
  searchChannels(searchText: string, userId: string, type: string): void {

    if (!searchText.trim()) {
      // Alle Channels anzeigen, wenn der Suchtext leer ist
      this.channelResultsSubject.next(this.allChannels);
      return;
    }

    if (type === 'channel') {
      const filteredChannels = this.allChannels.filter(
        (channel) =>
          !channel.isPrivate &&
          channel.name.toLowerCase().includes(searchText.toLowerCase()) &&
          channel.members.includes(userId)
      );
      this.channelResultsSubject.next(filteredChannels);

    } else if (type === 'private') {
      const filteredChannels = this.allChannels.filter(
        (channel) =>
          channel.isPrivate &&
          channel.name.toLowerCase().includes(searchText.toLowerCase()) &&
          channel.members.includes(userId)
      );
      this.privateChannelResultsSubject.next(filteredChannels);
    }
  }

}<|MERGE_RESOLUTION|>--- conflicted
+++ resolved
@@ -87,7 +87,19 @@
     this.messageResultsSubject.next(filteredMessages);
   }
 
-<<<<<<< HEAD
+  searchThreadMessages(searchText: string): void {
+    if (!searchText) {
+      this.threadMessageResultsSubject.next([]);
+      return;
+    }
+    const filteredMessages = this.allThreadMessages.filter((message) =>
+      message.message.toLowerCase().includes(searchText.toLowerCase())
+  );
+  console.log('Thread Messages:', filteredMessages);
+
+    this.threadMessageResultsSubject.next(filteredMessages);
+  }
+
   // searchUsers(searchText: string, type: string): void {
   //   if (!searchText) {
   //     this.userResultsSubject.next([]);
@@ -106,21 +118,6 @@
 
 
   // update Christoph, 11.1.25
-=======
-  searchThreadMessages(searchText: string): void {
-    if (!searchText) {
-      this.threadMessageResultsSubject.next([]);
-      return;
-    }
-    const filteredMessages = this.allThreadMessages.filter((message) =>
-      message.message.toLowerCase().includes(searchText.toLowerCase())
-  );
-  console.log('Thread Messages:', filteredMessages);
-
-    this.threadMessageResultsSubject.next(filteredMessages);
-  }
-
->>>>>>> a8f14236
   searchUsers(searchText: string, type: string): void {
 
     if (!searchText.trim()) {
