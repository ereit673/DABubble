import { Injectable } from '@angular/core';
import { Firestore, collection, doc, getDoc, getDocs, setDoc, addDoc, onSnapshot, query, where, deleteDoc  } from '@angular/fire/firestore';
import { Channel } from '../../models/channel';
import { BehaviorSubject } from 'rxjs';
import { AuthService } from './auth.service';
import { MessagesService } from './messages.service';


@Injectable({
  providedIn: 'root',
})
export class ChannelsService {
  private collectionName = 'channels';
  threadAktive: boolean = false;
  private currentChannelSubject = new BehaviorSubject<Channel | null>(null);
  currentChannel$ = this.currentChannelSubject.asObservable();
  constructor(private firestore: Firestore, private authService: AuthService , private messagesService: MessagesService) {}
  channelsOpen: boolean = false;
  default: boolean = false;


  async setDefaultChannel(): Promise<void> {
    try {
      const userId = this.authService.userId(); // Aktuelle Benutzer-ID abrufen
      if (!userId) {
        console.warn('Keine Benutzer-ID verfügbar.');
        return;
      }
      const channels = await this.getAllChannels();
      const userChannels = channels.filter(channel => 
        channel.members && channel.members.includes(userId)
      );
      if (userChannels.length > 0) {
        const cachedChannelId = localStorage.getItem('lastChannelId');
        const defaultChannel = cachedChannelId
          ? userChannels.find(channel => channel.id === cachedChannelId) || userChannels[0]
          : userChannels[0];
        if (defaultChannel && defaultChannel.id) {
          await this.selectChannel(defaultChannel.id);
        } else {
          console.warn('Kein gültiger Default-Channel gefunden.');
        }
      } else {
        console.warn('Keine Channels verfügbar, in denen der Benutzer Mitglied ist.');
        if (!this.default){
          this.clearCurrentChannel();
          this.default = true;
          this.currentChannelSubject.next(null);
        }
      }
    } catch (error) {
      console.error('Fehler beim Setzen des Default Channels:', error);
    }
  }


  async selectChannel(channelId: string): Promise<void> {
    if (!channelId) {
      console.error('Ungültige Channel-ID.');
      return;
    }
    const channelRef = doc(this.firestore, `${this.collectionName}/${channelId}`);
    try {
      const channelDoc = await getDoc(channelRef);
      if (channelDoc.exists()) {
        const channel = { id: channelId, ...channelDoc.data() } as Channel;
        this.currentChannelSubject.next(channel);
<<<<<<< HEAD
=======
        this.messagesService.closeThreadChat();
>>>>>>> eb41b494
        localStorage.setItem('lastChannelId', channelId);
      } else {
        console.error('Channel nicht gefunden.');
      }
    } catch (error) {
      console.error('Fehler beim Abrufen des Channels:', error);
    }
  }
  

  async createChannel(channel: Channel): Promise<void> {
    const channelsCollection = collection(this.firestore, this.collectionName);
    try {
      await addDoc(channelsCollection, {
        ...channel,
        createdAt: new Date(),
      });
    } catch (error) {
      console.error('Fehler beim Erstellen des Channels:', error);
      throw error;
    }
  }


  async getChannelById(channelId: string): Promise<Channel | null> {
    const channelRef = doc(this.firestore, `${this.collectionName}/${channelId}`);
    try {
      const channelSnapshot = await getDoc(channelRef);
      if (channelSnapshot.exists()) {
        return channelSnapshot.data() as Channel;
      } else {
        console.warn('Channel nicht gefunden');
        return null;
      }
    } catch (error) {
      console.error('Fehler beim Abrufen des Channels:', error);
      throw error;
    }
  }


  async getAllChannels(): Promise<Channel[]> {
    const channelsRef = collection(this.firestore, this.collectionName);
    try {
      const querySnapshot = await getDocs(channelsRef);
      return querySnapshot.docs
        .map(doc => ({ id: doc.id, ...doc.data() } as Channel))
        .sort((a, b) => a.name.localeCompare(b.name)); // Alphabetische Sortierung nach Name
    } catch (error) {
      console.error('Fehler beim Abrufen der Channels:', error);
      throw error;
    }
  }


  loadChannelsRealtime(callback: (channels: Channel[]) => void): () => void {
    const userId = this.authService.userId();
    const channelsRef = collection(this.firestore, this.collectionName);
    const queryRef = query(channelsRef, where('members', 'array-contains', userId));
    const unsubscribe = onSnapshot(queryRef, (snapshot) => {
      const channels = snapshot.docs
        .map(doc => ({ id: doc.id, ...doc.data() } as Channel))
        .sort((a, b) => a.name.localeCompare(b.name)); // Alphabetische Sortierung
      callback(channels);
    });
    return unsubscribe;
  }

  toggleChannelsOpen(): void {
    this.channelsOpen = !this.channelsOpen;
  }

  async updateChannel(channelId: string, updatedData: Partial<Channel>): Promise<void> {
    const channelRef = doc(this.firestore, `${this.collectionName}/${channelId}`);
    try {
      await setDoc(channelRef, updatedData, { merge: true });
    } catch (error) {
      console.error('Fehler beim Aktualisieren des Channels:', error);
      throw error;
    }
  }

  clearCurrentChannel(): void {
    this.currentChannelSubject.next(null);
    localStorage.removeItem('lastChannelId');
    this.default
    this.setDefaultChannel();
  }

  async deleteChannel(channelId: string): Promise<void> {
    const channelRef = doc(this.firestore, `${this.collectionName}/${channelId}`);
    try {
      await deleteDoc(channelRef); // Löscht das Dokument komplett
    } catch (error) {
      console.error('Fehler beim Löschen des Channels:', error);
    }
  }


  async getPrivateChannelByMembers(memberIds: string[]): Promise<Channel[]> {
    const channelsRef = collection(this.firestore, this.collectionName);
    const queryRef = query(channelsRef, where('isPrivate', '==', true));
    try {
      const querySnapshot = await getDocs(queryRef);
      const channels = querySnapshot.docs.map(doc => ({ id: doc.id, ...doc.data() } as Channel));
      return channels.filter(channel =>
        memberIds.every(memberId => channel.members.includes(memberId))
      );
    } catch (error) {
      console.error('Fehler beim Abrufen privater Channels:', error);
      return [];
    }
  }
}<|MERGE_RESOLUTION|>--- conflicted
+++ resolved
@@ -65,10 +65,7 @@
       if (channelDoc.exists()) {
         const channel = { id: channelId, ...channelDoc.data() } as Channel;
         this.currentChannelSubject.next(channel);
-<<<<<<< HEAD
-=======
         this.messagesService.closeThreadChat();
->>>>>>> eb41b494
         localStorage.setItem('lastChannelId', channelId);
       } else {
         console.error('Channel nicht gefunden.');
