@if (loadingMessages() && !loadingAvatars) {
<div class="loading-container">
  <p>Lade Nachrichten...</p>
</div>
<<<<<<< HEAD
} @else {
@if (builder == "threadchat") {
  <div class="threadchat__chatbox">
    <div class="chatbox__mainthread-container">
      @if (parentMessage) {
      @if (parentMessage.createdBy){
      <button class="chatbox__addemoji-container" (click)="preventEmojiPickerClose($event)">
        <div class="chatbox__addemoji__emoji-container"
          (click)="toggleEmojiPicker(parentMessage.docId || 'fallback', false, true)">
          <img src="/img/icons/addemoji.svg" alt="" />
        </div>
      </button>
      <img class="chatbox__msg-avatar" [src]="getUserAvatar(parentMessage.createdBy) | async" alt="Avatar" width="70" height="70" />
      <div class="chatbox__msg-item2" [class.chatbox__msg-sent-item2]="parentMessage.createdBy === activeUserId">
        <div class="chatbox__msg-info" [class.chatbox__msg-sent-info]="parentMessage.createdBy === activeUserId">
          <h3 class="chatbox__msg-name">
            {{ parentMessage.creatorName }}
            @if (parentMessage.createdBy == activeUserId) { (Du) }
          </h3>
          <p class="chatbox__msg-time">
            {{ parentMessage.timestamp | relativeDate }}
          </p>
        </div>
=======
} @else { @if (builder == "threadchat") {
<div class="threadchat__chatbox">
  <div
    class="chatbox__mainthread-container"
    [class.chatbox__msg-container__sent]="
      parentMessage?.createdBy === activeUserId
    "
  >
    @if (parentMessage) { @if (isChatBoxEmojiPickerOpen &&
    chatBoxEmojiPickerOpenFor === parentMessage.docId &&
    displayEmojiPickerMainThread){
    <div
      [class]="{
        'emoji-picker__wrapper-left-thread':
          displayPickerBottom && parentMessage.createdBy !== activeUserId,
        'emoji-picker__wrapper-top-right-thread':
          !displayPickerBottom && parentMessage.createdBy !== activeUserId,
        'emoji-picker__wrapper-top-left-thread':
          !displayPickerBottom && parentMessage.createdBy === activeUserId,
        'emoji-picker__wrapper-right-thread':
          displayPickerBottom && parentMessage.createdBy === activeUserId
      }"
      (click)="preventEmojiPickerClose($event)"
    >
      <app-emoji-picker
        componentName="chatbox"
        (emoji)="addEmoji(parentMessage.docId, activeUserId!, $event, false)"
      />
    </div>
    }
    <button
      class="chatbox__addemoji-container"
      (click)="preventEmojiPickerClose($event)"
    >
      <div
        class="chatbox__addemoji__emoji-container"
        (click)="
          toggleEmojiPicker(parentMessage.docId || 'fallback', false, true)
        "
      >
        <img src="/img/icons/addemoji.svg" alt="" />
      </div>
    </button>

    <img
      class="chatbox__msg-avatar"
      src="/img/avatars/avatar1.svg"
      alt="Avatar"
      width="70"
      height="70"
    />
>>>>>>> 4b7d277b

    <div
      class="chatbox__msg-item2"
      [class.chatbox__msg-sent-item2]="parentMessage.createdBy === activeUserId"
    >
      <div
        class="chatbox__msg-info"
        [class.chatbox__msg-sent-info]="
          parentMessage.createdBy === activeUserId
        "
      >
        <h3 class="chatbox__msg-name">
          {{ parentMessage.creatorName }}
          @if (parentMessage.createdBy == activeUserId) { (Du) }
        </h3>
        <p class="chatbox__msg-time">
          {{ parentMessage.timestamp | relativeDate }}
        </p>
      </div>

      <p
        class="chatbox__msg"
        [class.chatbox__msg-sent]="parentMessage.createdBy === activeUserId"
      >
        {{ parentMessage.message || "Keine Nachricht" }}
      </p>

      <div class="chatbox__emojis-container">
        @if (parentMessage.reactions) { @for (reaction of
        parentMessage.reactions; track $index) {
        <div
          class="chatbox__emojis"
          [class.chatbox__emoji-reacted]="
            reaction.userIds.includes(activeUserId!)
          "
          (click)="
            addEmoji(parentMessage.docId!, activeUserId!, reaction.emoji, false)
          "
        >
          <span class="chatbox__emoji" style="position: relative"
            >{{ reaction.emoji }}
            <div class="chatbox__reaction-users">
              <span class="chatbox__reaction-users__icon">
                {{ reaction.emoji }}</span
              >
              @if(reaction.userIds.includes(activeUserId!)){
              @if(reaction.userIds.length === 1) {
              <span class="chatbox__reaction-users__title"> Du</span>
              <span class="chatbox__reaction-users__description"
                >hast reagiert</span
              >
              } @if(reaction.userIds.length === 2){
              <span class="chatbox__reaction-users__title">
                Du und {{ getOtherUser(reaction.userIds[0]) | async }}</span
              >
              <span class="chatbox__reaction-users__description"
                >haben reagiert</span
              >
              } @if(reaction.userIds.length > 2){
              <span class="chatbox__reaction-users__title">
                Du, {{ getOtherUser(reaction.userIds[0]) | async }} und
                {{ reaction.userIds.length - 2 }} weitere</span
              >
              <span class="chatbox__reaction-users__description"
                >haben reagiert</span
              >
              } } @else { @if(reaction.userIds.length === 1) {
              <span class="chatbox__reaction-users__title">
                {{ getOtherUser(reaction.userIds[0]) | async }}
              </span>
              <span class="chatbox__reaction-users__description"
                >hat reagiert</span
              >
              } @if (reaction.userIds.length === 2) {
              <span class="chatbox__reaction-users__title">
                {{ getOtherUser(reaction.userIds[0]) | async }} und
                {{ getOtherUser(reaction.userIds[1]) | async }}</span
              >
              <span class="chatbox__reaction-users__description"
                >haben reagiert</span
              >
              } @if (reaction.userIds.length > 2){
              <span class="chatbox__reaction-users__title">
                {{ reaction.userIds[0] }}, {{ reaction.userIds[1] }} und
                {{ reaction.userIds.length - 2 }} weitere</span
              >
              <span class="chatbox__reaction-users__description"
                >haben reagiert</span
              >
              } }
            </div>
          </span>
          <span>{{ reaction.userIds.length }}</span>
        </div>
        } }
        <div class="chatbox__addreaction-container">
          <img
            src="/img/icons/add_reaction.svg"
            alt="Reaktion hinzufügen"
            (click)="
              toggleEmojiPicker(parentMessage.docId || 'fallback', true, true)
            "
            (click)="preventEmojiPickerClose($event)"
          />
        </div>
      </div>
<<<<<<< HEAD
      }
      }
    </div>
    <div class="chatbox__threads-divider">
      {{ (threadMessages$ | async)?.length || 0 }} Antworten
    </div>
    @for (message of (threadMessages$ | async); track message.docId) {
      @if (message.createdBy) {
        
      <div class="chatbox__msg-container" [class.chatbox__msg-container__sent]="message.createdBy === activeUserId"
        id="{{ message.docId }}">
        @if (isChatBoxEmojiPickerOpen && chatBoxEmojiPickerOpenFor ===
        message.docId){
        <div [class]="{
              'emoji-picker__wrapper-left-thread':
                displayPickerBottom && message.createdBy !== activeUserId,
              'emoji-picker__wrapper-top-right-thread':
                !displayPickerBottom && message.createdBy !== activeUserId,
              'emoji-picker__wrapper-top-left-thread':
                !displayPickerBottom && message.createdBy === activeUserId,
              'emoji-picker__wrapper-right-thread':
                displayPickerBottom && message.createdBy === activeUserId
            }" (click)="preventEmojiPickerClose($event)">
          <app-emoji-picker componentName="chatbox" (emoji)="addEmoji(message.docId, activeUserId!, $event, true)" />
        </div>
        }
        <button class="chatbox__addemoji-container" [class.chatbox__addemoji__sent]="message.createdBy === activeUserId">
          <div class="chatbox__addemoji__emoji-container" (click)="toggleEmojiPicker(message.docId || 'fallback', false, false)"
            (click)="preventEmojiPickerClose($event)">
            <img src="/img/icons/addemoji.svg" alt="" />
          </div>
          <div class="chatbox__editmsg-btn__container" style="display: none"
            [style.display]="message.createdBy === activeUserId ? 'flex' : 'none'">
            <svg width="10" height="10" viewBox="0 0 24 24" fill="none" xmlns="http://www.w3.org/2000/svg">
              <mask id="mask0_1817_18043" style="mask-type: alpha" maskUnits="userSpaceOnUse" x="0" y="0" width="40"
                height="40" viewbox="0 0 40 40">
                <rect width="24" height="24" fill="#D9D9D9" />
              </mask>
              <g mask="url(#mask0_1817_18043)">
                <path
                  d="M12 20C11.45 20 10.9792 19.8042 10.5875 19.4125C10.1958 19.0208 10 18.55 10 18C10 17.45 10.1958 16.9792 10.5875 16.5875C10.9792 16.1958 11.45 16 12 16C12.55 16 13.0208 16.1958 13.4125 16.5875C13.8042 16.9792 14 17.45 14 18C14 18.55 13.8042 19.0208 13.4125 19.4125C13.0208 19.8042 12.55 20 12 20ZM12 14C11.45 14 10.9792 13.8042 10.5875 13.4125C10.1958 13.0208 10 12.55 10 12C10 11.45 10.1958 10.9792 10.5875 10.5875C10.9792 10.1958 11.45 10 12 10C12.55 10 13.0208 10.1958 13.4125 10.5875C13.8042 10.9792 14 11.45 14 12C14 12.55 13.8042 13.0208 13.4125 13.4125C13.0208 13.8042 12.55 14 12 14ZM12 8C11.45 8 10.9792 7.80417 10.5875 7.4125C10.1958 7.02083 10 6.55 10 6C10 5.45 10.1958 4.97917 10.5875 4.5875C10.9792 4.19583 11.45 4 12 4C12.55 4 13.0208 4.19583 13.4125 4.5875C13.8042 4.97917 14 5.45 14 6C14 6.55 13.8042 7.02083 13.4125 7.4125C13.0208 7.80417 12.55 8 12 8Z"
                  fill="#1C1B1F" />
              </g>
            </svg>
            <div class="chatbox__editmsg-container">
              <span (click)="
                    editThreadMessage(
                      message,
                      false,
                      this.activeMessageId || '',
                      message.docId
                    )
                  " class="chatbox__editmsg">Nachricht bearbeiten</span>
              <span (click)="
                    editThreadMessage(
                      message,
                      true,
                      this.activeMessageId || '',
                      message.docId
                    )
                  " class="chatbox__editmsg">Nachricht löschen</span>
            </div>
          </div>
        </button>
        <img class="chatbox__msg-avatar" [src]="getUserAvatar(message.createdBy) | async" alt="Avatar" width="70" height="70" />
        <div class="chatbox__msg-item2" [class.chatbox__msg-sent-item2]="message.createdBy === activeUserId">
          <div class="chatbox__msg-info" [class.chatbox__msg-sent-info]="message.createdBy === activeUserId">
            <h3 class="chatbox__msg-name" (click)="checkIdIsUser(message.createdBy)">
              {{ message.creatorName }}
            </h3>
            <p class="chatbox__msg-time">
              {{ message.timestamp | date:'HH:mm' }}
            </p>
          </div>
          <p class="chatbox__msg" [class.chatbox__msg-sent]="message.createdBy === activeUserId">
            {{ message.message }}
          </p>
          <div class="chatbox__reaction-wrapper">
            <div class="chatbox__emojis-container">
              @if(message.reactions){ @for (reaction of message.reactions; track
              $index) {
              <div class="chatbox__emojis"
                [class.chatbox__emoji-reacted]="reaction.userIds.includes(activeUserId!) ? true : false"
                (click)="addEmoji(message.docId!, activeUserId!, reaction.emoji, true)">
                <span class="chatbox__emoji" style="position: relative">{{ reaction.emoji }}
                  <div class="chatbox__reaction-users">
                    <span class="chatbox__reaction-users__icon">
                      {{ reaction.emoji }}</span>
                    @if(reaction.userIds.includes(activeUserId!)){
                    @if(reaction.userIds.length === 1) {
                    <span class="chatbox__reaction-users__title"> Du</span>
                    <span class="chatbox__reaction-users__description">hast reagiert</span>
                    } @if(reaction.userIds.length === 2){
                    <span class="chatbox__reaction-users__title">
                      Du und {{ getOtherUser(reaction.userIds[0]) | async }}</span>
                    <span class="chatbox__reaction-users__description">haben reagiert</span>
                    } @if(reaction.userIds.length > 2){
                    <span class="chatbox__reaction-users__title">
                      Du, {{ getOtherUser(reaction.userIds[0]) | async }} und
                      {{ reaction.userIds.length - 2 }} weitere</span>
                    <span class="chatbox__reaction-users__description">haben reagiert</span>
                    } } @else { @if(reaction.userIds.length === 1) {
                    <span class="chatbox__reaction-users__title">
                      {{ getOtherUser(reaction.userIds[0]) | async }}
                    </span>
                    <span class="chatbox__reaction-users__description">hat reagiert</span>
                    } @if (reaction.userIds.length === 2) {
                    <span class="chatbox__reaction-users__title">
                      {{ getOtherUser(reaction.userIds[0]) | async }} und
                      {{ getOtherUser(reaction.userIds[1]) | async }}</span>
                    <span class="chatbox__reaction-users__description">haben reagiert</span>
                    } @if (reaction.userIds.length > 2){
                    <span class="chatbox__reaction-users__title">
                      {{ reaction.userIds[0] }}, {{ reaction.userIds[1] }} und
                      {{ reaction.userIds.length - 2 }} weitere</span>
                    <span class="chatbox__reaction-users__description">haben reagiert</span>
                    } }
                  </div>
=======
    </div>
    }
  </div>

  <div class="chatbox__threads-divider">
    {{ (threadMessages$ | async)?.length || 0 }} Antworten
  </div>

  @for (message of (threadMessages$ | async); track message.docId) {
  <div
    class="chatbox__msg-container"
    [class.chatbox__msg-container__sent]="message.createdBy === activeUserId"
    id="{{ message.docId }}"
  >
    @if (isChatBoxEmojiPickerOpen && chatBoxEmojiPickerOpenFor ===
    message.docId){
    <div
      [class]="{
        'emoji-picker__wrapper-left-thread':
          displayPickerBottom && message.createdBy !== activeUserId,
        'emoji-picker__wrapper-top-right-thread':
          !displayPickerBottom && message.createdBy !== activeUserId,
        'emoji-picker__wrapper-top-left-thread':
          !displayPickerBottom && message.createdBy === activeUserId,
        'emoji-picker__wrapper-right-thread':
          displayPickerBottom && message.createdBy === activeUserId
      }"
      (click)="preventEmojiPickerClose($event)"
    >
      <app-emoji-picker
        componentName="chatbox"
        (emoji)="addEmoji(message.docId, activeUserId!, $event, true)"
      />
    </div>
    }
    <button
      class="chatbox__addemoji-container"
      [class.chatbox__addemoji__sent]="message.createdBy === activeUserId"
    >
      <div
        class="chatbox__addemoji__emoji-container"
        (click)="toggleEmojiPicker(message.docId || 'fallback', false, false)"
        (click)="preventEmojiPickerClose($event)"
      >
        <img src="/img/icons/addemoji.svg" alt="" />
      </div>
      <div
        class="chatbox__editmsg-btn__container"
        style="display: none"
        [style.display]="message.createdBy === activeUserId ? 'flex' : 'none'"
      >
        <svg
          width="10"
          height="10"
          viewBox="0 0 24 24"
          fill="none"
          xmlns="http://www.w3.org/2000/svg"
        >
          <mask
            id="mask0_1817_18043"
            style="mask-type: alpha"
            maskUnits="userSpaceOnUse"
            x="0"
            y="0"
            width="40"
            height="40"
            viewbox="0 0 40 40"
          >
            <rect width="24" height="24" fill="#D9D9D9" />
          </mask>
          <g mask="url(#mask0_1817_18043)">
            <path
              d="M12 20C11.45 20 10.9792 19.8042 10.5875 19.4125C10.1958 19.0208 10 18.55 10 18C10 17.45 10.1958 16.9792 10.5875 16.5875C10.9792 16.1958 11.45 16 12 16C12.55 16 13.0208 16.1958 13.4125 16.5875C13.8042 16.9792 14 17.45 14 18C14 18.55 13.8042 19.0208 13.4125 19.4125C13.0208 19.8042 12.55 20 12 20ZM12 14C11.45 14 10.9792 13.8042 10.5875 13.4125C10.1958 13.0208 10 12.55 10 12C10 11.45 10.1958 10.9792 10.5875 10.5875C10.9792 10.1958 11.45 10 12 10C12.55 10 13.0208 10.1958 13.4125 10.5875C13.8042 10.9792 14 11.45 14 12C14 12.55 13.8042 13.0208 13.4125 13.4125C13.0208 13.8042 12.55 14 12 14ZM12 8C11.45 8 10.9792 7.80417 10.5875 7.4125C10.1958 7.02083 10 6.55 10 6C10 5.45 10.1958 4.97917 10.5875 4.5875C10.9792 4.19583 11.45 4 12 4C12.55 4 13.0208 4.19583 13.4125 4.5875C13.8042 4.97917 14 5.45 14 6C14 6.55 13.8042 7.02083 13.4125 7.4125C13.0208 7.80417 12.55 8 12 8Z"
              fill="#1C1B1F"
            />
          </g>
        </svg>
        <div class="chatbox__editmsg-container">
          <span
            (click)="
              editThreadMessage(
                message,
                false,
                this.activeMessageId || '',
                message.docId
              )
            "
            class="chatbox__editmsg"
            >Nachricht bearbeiten</span
          >
          <span
            (click)="
              editThreadMessage(
                message,
                true,
                this.activeMessageId || '',
                message.docId
              )
            "
            class="chatbox__editmsg"
            >Nachricht löschen</span
          >
        </div>
      </div>
    </button>
    <div
      class="chatbox__msg-item2"
      [class.chatbox__msg-sent-item2]="message.createdBy === activeUserId"
    >
      <div
        class="chatbox__msg-info"
        [class.chatbox__msg-sent-info]="message.createdBy === activeUserId"
      >
        <h3
          class="chatbox__msg-name"
          (click)="checkIdIsUser(message.createdBy)"
        >
          {{ message.creatorName }}
        </h3>
        <p class="chatbox__msg-time">
          {{ message.timestamp | date : "HH:mm" }}
        </p>
      </div>
      <p
        class="chatbox__msg"
        [class.chatbox__msg-sent]="message.createdBy === activeUserId"
      >
        {{ message.message }}
      </p>
      <div class="chatbox__reaction-wrapper">
        <div class="chatbox__emojis-container">
          @if(message.reactions){ @for (reaction of message.reactions; track
          $index) {
          <div
            class="chatbox__emojis"
            [class.chatbox__emoji-reacted]="
              reaction.userIds.includes(activeUserId!) ? true : false
            "
            (click)="
              addEmoji(message.docId!, activeUserId!, reaction.emoji, true)
            "
          >
            <span class="chatbox__emoji" style="position: relative"
              >{{ reaction.emoji }}
              <div class="chatbox__reaction-users">
                <span class="chatbox__reaction-users__icon">
                  {{ reaction.emoji }}</span
                >
                @if(reaction.userIds.includes(activeUserId!)){
                @if(reaction.userIds.length === 1) {
                <span class="chatbox__reaction-users__title"> Du</span>
                <span class="chatbox__reaction-users__description"
                  >hast reagiert</span
                >
                } @if(reaction.userIds.length === 2){
                <span class="chatbox__reaction-users__title">
                  Du und {{ getOtherUser(reaction.userIds[0]) | async }}</span
                >
                <span class="chatbox__reaction-users__description"
                  >haben reagiert</span
                >
                } @if(reaction.userIds.length > 2){
                <span class="chatbox__reaction-users__title">
                  Du, {{ getOtherUser(reaction.userIds[0]) | async }} und
                  {{ reaction.userIds.length - 2 }} weitere</span
                >
                <span class="chatbox__reaction-users__description"
                  >haben reagiert</span
                >
                } } @else { @if(reaction.userIds.length === 1) {
                <span class="chatbox__reaction-users__title">
                  {{ getOtherUser(reaction.userIds[0]) | async }}
>>>>>>> 4b7d277b
                </span>
                <span class="chatbox__reaction-users__description"
                  >hat reagiert</span
                >
                } @if (reaction.userIds.length === 2) {
                <span class="chatbox__reaction-users__title">
                  {{ getOtherUser(reaction.userIds[0]) | async }} und
                  {{ getOtherUser(reaction.userIds[1]) | async }}</span
                >
                <span class="chatbox__reaction-users__description"
                  >haben reagiert</span
                >
                } @if (reaction.userIds.length > 2){
                <span class="chatbox__reaction-users__title">
                  {{ reaction.userIds[0] }}, {{ reaction.userIds[1] }} und
                  {{ reaction.userIds.length - 2 }} weitere</span
                >
                <span class="chatbox__reaction-users__description"
                  >haben reagiert</span
                >
                } }
              </div>
            </span>
            <span>{{ reaction.userIds.length }}</span>
          </div>
          }}
        </div>
        <div
          class="chatbox__addreaction-container"
          (click)="toggleEmojiPicker(message.docId || 'fallback', true, false)"
          (click)="preventEmojiPickerClose($event)"
        >
          <img src="/img/icons/add_reaction.svg" alt="" />
        </div>
      </div>
<<<<<<< HEAD
      }
      }
=======
    </div>
>>>>>>> 4b7d277b
  </div>
  }
</div>
} @else {
<<<<<<< HEAD
    <div class="mainchat__chatbox">
      @for (message of (messages$ | async); track message.docId) {
      @if (message.createdBy ) {
      @let shouldRenderDivider = checkAndSetPreviousTimestamp(message.timestamp);
      <div class="message" style="position: relative">
        @if (shouldRenderDivider) {
        <div class="thread__divider" style="width: 100%"
          [ngStyle]="{ 'background-color': shouldRenderDivider ? 'rgb(236, 238, 254)' : 'transparent' }"></div>
        <span class="thread__divider-text">
          {{ message.timestamp | relativeDate }}
        </span>
        }
        @if (isChatBoxEmojiPickerOpen && chatBoxEmojiPickerOpenFor ===
        message.docId && !displayEmojiPickerMainThread){
        <div [class]="{
                    'emoji-picker__wrapper-left':
                      displayPickerBottom && message.createdBy !== activeUserId,
                    'emoji-picker__wrapper-top-right':
                      !displayPickerBottom && message.createdBy !== activeUserId,
                    'emoji-picker__wrapper-top-left':
                      !displayPickerBottom && message.createdBy === activeUserId,
                    'emoji-picker__wrapper-right':
                      displayPickerBottom && message.createdBy === activeUserId
                  }" (click)="preventEmojiPickerClose($event)">
          <app-emoji-picker componentName="chatbox" (emoji)="addEmoji(message.docId, activeUserId!, $event, false)" />
=======
<div class="mainchat__chatbox">
  @for (message of (messages$ | async); track message.docId) { @let
  shouldRenderDivider = checkAndSetPreviousTimestamp(message.timestamp);
  <div class="message" style="position: relative">
    @if (shouldRenderDivider) {
    <div
      class="thread__divider"
      style="width: 100%"
      [ngStyle]="{
        'background-color': shouldRenderDivider
          ? 'rgb(236, 238, 254)'
          : 'transparent'
      }"
    ></div>
    <span class="thread__divider-text">
      {{ message.timestamp | relativeDate }}
    </span>
    } @if (isChatBoxEmojiPickerOpen && chatBoxEmojiPickerOpenFor ===
    message.docId && !displayEmojiPickerMainThread){
    <div
      [class]="{
        'emoji-picker__wrapper-left':
          displayPickerBottom && message.createdBy !== activeUserId,
        'emoji-picker__wrapper-top-right':
          !displayPickerBottom && message.createdBy !== activeUserId,
        'emoji-picker__wrapper-top-left':
          !displayPickerBottom && message.createdBy === activeUserId,
        'emoji-picker__wrapper-right':
          displayPickerBottom && message.createdBy === activeUserId
      }"
      (click)="preventEmojiPickerClose($event)"
    >
      <app-emoji-picker
        componentName="chatbox"
        (emoji)="addEmoji(message.docId, activeUserId!, $event, false)"
      />
    </div>
    }
  </div>

  <div
    class="chatbox__msg-container"
    [class.chatbox__msg-container__sent]="message.createdBy === activeUserId"
    [ngClass]="{ 'thread__days__chatbox__msg-container': message.sameDay }"
    id="{{ message.docId }}"
  >
    <button
      (click)="preventEmojiPickerClose($event)"
      class="chatbox__addemoji-container"
      [class.chatbox__addemoji__sent]="message.createdBy === activeUserId"
    >
      <div
        class="chatbox__addemoji__emoji-container"
        (click)="toggleEmojiPicker(message.docId || 'fallback', false, false)"
      >
        <img src="/img/icons/addemoji.svg" alt="" />
      </div>
      @if (message.docId) {
      <div
        (click)="onMessageSelect(message.docId)"
        class="chatbox__addemoji__emoji-container"
      >
        <img src="/img/icons/comment.svg" alt="" />
      </div>
      }
      <div
        class="chatbox__editmsg-btn__container"
        style="display: none"
        [style.display]="message.createdBy === activeUserId ? 'flex' : 'none'"
      >
        <svg
          width="10"
          height="10"
          viewBox="0 0 24 24"
          fill="none"
          xmlns="http://www.w3.org/2000/svg"
        >
          <mask
            id="mask0_1817_18043"
            style="mask-type: alpha"
            maskUnits="userSpaceOnUse"
            x="0"
            y="0"
            width="40"
            height="40"
            viewbox="0 0 40 40"
          >
            <rect width="24" height="24" fill="#D9D9D9" />
          </mask>
          <g mask="url(#mask0_1817_18043)">
            <path
              d="M12 20C11.45 20 10.9792 19.8042 10.5875 19.4125C10.1958 19.0208 10 18.55 10 18C10 17.45 10.1958 16.9792 10.5875 16.5875C10.9792 16.1958 11.45 16 12 16C12.55 16 13.0208 16.1958 13.4125 16.5875C13.8042 16.9792 14 17.45 14 18C14 18.55 13.8042 19.0208 13.4125 19.4125C13.0208 19.8042 12.55 20 12 20ZM12 14C11.45 14 10.9792 13.8042 10.5875 13.4125C10.1958 13.0208 10 12.55 10 12C10 11.45 10.1958 10.9792 10.5875 10.5875C10.9792 10.1958 11.45 10 12 10C12.55 10 13.0208 10.1958 13.4125 10.5875C13.8042 10.9792 14 11.45 14 12C14 12.55 13.8042 13.0208 13.4125 13.4125C13.0208 13.8042 12.55 14 12 14ZM12 8C11.45 8 10.9792 7.80417 10.5875 7.4125C10.1958 7.02083 10 6.55 10 6C10 5.45 10.1958 4.97917 10.5875 4.5875C10.9792 4.19583 11.45 4 12 4C12.55 4 13.0208 4.19583 13.4125 4.5875C13.8042 4.97917 14 5.45 14 6C14 6.55 13.8042 7.02083 13.4125 7.4125C13.0208 7.80417 12.55 8 12 8Z"
              fill="#1C1B1F"
            />
          </g>
        </svg>
        <div class="chatbox__editmsg-container">
          <span (click)="editMessage(message, false)" class="chatbox__editmsg"
            >Nachricht bearbeiten</span
          >
          <span (click)="editMessage(message, true)" class="chatbox__editmsg"
            >Nachricht löschen</span
          >
>>>>>>> 4b7d277b
        </div>
      </div>
    </button>

    @if (message.createdBy ) {
    <img
      class="chatbox__msg-avatar"
      [src]="getUserAvatar(message.createdBy) | async"
      alt="Avatar"
      width="70"
      height="70"
    />
    }
    <div
      class="chatbox__msg-item2"
      [class.chatbox__msg-sent-item2]="message.createdBy === activeUserId"
    >
      <div
        class="chatbox__msg-info"
        [class.chatbox__msg-sent-info]="message.createdBy === activeUserId"
      >
        <h3
          class="chatbox__msg-name"
          (click)="checkIdIsUser(message.createdBy)"
        >
          {{ message.creatorName }}@if(message.createdBy == activeUserId){(Du)}
        </h3>
        <p class="chatbox__msg-time">
          {{ message.timestamp | date : "HH:mm" }} Uhr
        </p>
      </div>
      <p
        class="chatbox__msg"
        [class.chatbox__msg-sent]="message.createdBy === activeUserId"
      >
        {{ message.message }}
      </p>
      <div class="chatbox__info">
        @if (message.threadMessages) { @if (message.threadMessages.length > 0) {
        <div class="chatbox__answers-container">
          @if (message) {
          <span
            (click)="onMessageSelect(message.docId || 'fallback')"
            class="chatbox__answers"
          >
            {{ message.threadMessages.length }} Antworten
          </span>
          }
<<<<<<< HEAD
          <div class="chatbox__editmsg-btn__container" style="display: none"
            [style.display]="message.createdBy === activeUserId ? 'flex' : 'none'">
            <svg width="10" height="10" viewBox="0 0 24 24" fill="none" xmlns="http://www.w3.org/2000/svg">
              <mask id="mask0_1817_18043" style="mask-type: alpha" maskUnits="userSpaceOnUse" x="0" y="0" width="40"
                height="40" viewbox="0 0 40 40">
                <rect width="24" height="24" fill="#D9D9D9" />
              </mask>
              <g mask="url(#mask0_1817_18043)">
                <path
                  d="M12 20C11.45 20 10.9792 19.8042 10.5875 19.4125C10.1958 19.0208 10 18.55 10 18C10 17.45 10.1958 16.9792 10.5875 16.5875C10.9792 16.1958 11.45 16 12 16C12.55 16 13.0208 16.1958 13.4125 16.5875C13.8042 16.9792 14 17.45 14 18C14 18.55 13.8042 19.0208 13.4125 19.4125C13.0208 19.8042 12.55 20 12 20ZM12 14C11.45 14 10.9792 13.8042 10.5875 13.4125C10.1958 13.0208 10 12.55 10 12C10 11.45 10.1958 10.9792 10.5875 10.5875C10.9792 10.1958 11.45 10 12 10C12.55 10 13.0208 10.1958 13.4125 10.5875C13.8042 10.9792 14 11.45 14 12C14 12.55 13.8042 13.0208 13.4125 13.4125C13.0208 13.8042 12.55 14 12 14ZM12 8C11.45 8 10.9792 7.80417 10.5875 7.4125C10.1958 7.02083 10 6.55 10 6C10 5.45 10.1958 4.97917 10.5875 4.5875C10.9792 4.19583 11.45 4 12 4C12.55 4 13.0208 4.19583 13.4125 4.5875C13.8042 4.97917 14 5.45 14 6C14 6.55 13.8042 7.02083 13.4125 7.4125C13.0208 7.80417 12.55 8 12 8Z"
                  fill="#1C1B1F" />
              </g>
            </svg>
            <div class="chatbox__editmsg-container">
              <span (click)="editMessage(message, false)" class="chatbox__editmsg">Nachricht bearbeiten</span>
              <span (click)="editMessage(message, true)" class="chatbox__editmsg">Nachricht löschen</span>
            </div>
          </div>
        </button>
        <img class="chatbox__msg-avatar" [src]="getUserAvatar(message.createdBy) | async" alt="Avatar" width="70" height="70" />        
        <div class="chatbox__msg-item2" [class.chatbox__msg-sent-item2]="message.createdBy === activeUserId">
          <div class="chatbox__msg-info" [class.chatbox__msg-sent-info]="message.createdBy === activeUserId">
            <h3 class="chatbox__msg-name" (click)="checkIdIsUser(message.createdBy)">
              {{ (getOtherUser(message.createdBy) | async) }}@if(message.createdBy == activeUserId){ (Du)}
            </h3>
            <p class="chatbox__msg-time">
              {{ message.timestamp | date:'HH:mm' }} Uhr
            </p>
          </div>
          <p class="chatbox__msg" [class.chatbox__msg-sent]="message.createdBy === activeUserId">
            {{ message.message }}
          </p>
          <div class="chatbox__info">
            @if (message.threadMessages) {
            @if (message.threadMessages.length > 0) {
            <div class="chatbox__answers-container">
              @if (message) {
              <span (click)="onMessageSelect(message.docId || 'fallback')" class="chatbox__answers">
                {{ message.threadMessages.length }} Antworten
              </span>
              }
              <span class="chatbox__last-answer">Letzte Antwort {{ message.threadMessages[0].timestamp | relativeDate }} {{
                message.threadMessages[0].timestamp | date:'HH:mm' }} Uhr</span>
            </div>
            }
            }
            <div class="chatbox__reaction-wrapper">
              <div class="chatbox__emojis-container">
                @if(message.reactions){ @for (reaction of message.reactions; track
                $index) {
                <div class="chatbox__emojis" [class.chatbox__emoji-reacted]="
                    reaction.userIds.includes(activeUserId!) ? true : false
                  " (click)="
                    addEmoji(message.docId!, activeUserId!, reaction.emoji, false)
                  ">
                  <span class="chatbox__emoji" style="position: relative">{{ reaction.emoji }}
                    <div class="chatbox__reaction-users">
                      <span class="chatbox__reaction-users__icon">
                        {{ reaction.emoji }}</span>
                      @if(reaction.userIds.includes(activeUserId!)){
                      @if(reaction.userIds.length === 1) {
                      <span class="chatbox__reaction-users__title"> Du</span>
                      <span class="chatbox__reaction-users__description">hast reagiert</span>
                      } @if(reaction.userIds.length === 2){
                      <span class="chatbox__reaction-users__title">
                        Du und {{ getOtherUser(reaction.userIds[0]) | async }}</span>
                      <span class="chatbox__reaction-users__description">haben reagiert</span>
                      } @if(reaction.userIds.length > 2){
                      <span class="chatbox__reaction-users__title">
                        Du, {{ getOtherUser(reaction.userIds[0]) | async }} und
                        {{ reaction.userIds.length - 2 }} weitere</span>
                      <span class="chatbox__reaction-users__description">haben reagiert</span>
                      } } @else { @if(reaction.userIds.length === 1) {
                      <span class="chatbox__reaction-users__title">
                        {{ getOtherUser(reaction.userIds[0]) | async }}
                      </span>
                      <span class="chatbox__reaction-users__description">hat reagiert</span>
                      } @if (reaction.userIds.length === 2) {
                      <span class="chatbox__reaction-users__title">
                        {{ getOtherUser(reaction.userIds[0]) | async }} und
                        {{ getOtherUser(reaction.userIds[1]) | async }}</span>
                      <span class="chatbox__reaction-users__description">haben reagiert</span>
                      } @if (reaction.userIds.length > 2){
                      <span class="chatbox__reaction-users__title">
                        {{ reaction.userIds[0] }}, {{ reaction.userIds[1] }} und
                        {{ reaction.userIds.length - 2 }} weitere</span>
                      <span class="chatbox__reaction-users__description">haben reagiert</span>
                      } }
                    </div>
=======
          <span class="chatbox__last-answer"
            >Letzte Antwort
            {{ message.threadMessages[0].timestamp | relativeDate }}
            {{ message.threadMessages[0].timestamp | date : "HH:mm" }} Uhr</span
          >
        </div>
        } }
        <div class="chatbox__reaction-wrapper">
          <div class="chatbox__emojis-container">
            @if(message.reactions){ @for (reaction of message.reactions; track
            $index) {
            <div
              class="chatbox__emojis"
              [class.chatbox__emoji-reacted]="
                reaction.userIds.includes(activeUserId!) ? true : false
              "
              (click)="
                addEmoji(message.docId!, activeUserId!, reaction.emoji, false)
              "
            >
              <span class="chatbox__emoji" style="position: relative"
                >{{ reaction.emoji }}
                <div class="chatbox__reaction-users">
                  <span class="chatbox__reaction-users__icon">
                    {{ reaction.emoji }}</span
                  >
                  @if(reaction.userIds.includes(activeUserId!)){
                  @if(reaction.userIds.length === 1) {
                  <span class="chatbox__reaction-users__title"> Du</span>
                  <span class="chatbox__reaction-users__description"
                    >hast reagiert</span
                  >
                  } @if(reaction.userIds.length === 2){
                  <span class="chatbox__reaction-users__title">
                    Du und {{ getOtherUser(reaction.userIds[0]) | async }}</span
                  >
                  <span class="chatbox__reaction-users__description"
                    >haben reagiert</span
                  >
                  } @if(reaction.userIds.length > 2){
                  <span class="chatbox__reaction-users__title">
                    Du, {{ getOtherUser(reaction.userIds[0]) | async }} und
                    {{ reaction.userIds.length - 2 }} weitere</span
                  >
                  <span class="chatbox__reaction-users__description"
                    >haben reagiert</span
                  >
                  } } @else { @if(reaction.userIds.length === 1) {
                  <span class="chatbox__reaction-users__title">
                    {{ getOtherUser(reaction.userIds[0]) | async }}
>>>>>>> 4b7d277b
                  </span>
                  <span class="chatbox__reaction-users__description"
                    >hat reagiert</span
                  >
                  } @if (reaction.userIds.length === 2) {
                  <span class="chatbox__reaction-users__title">
                    {{ getOtherUser(reaction.userIds[0]) | async }} und
                    {{ getOtherUser(reaction.userIds[1]) | async }}</span
                  >
                  <span class="chatbox__reaction-users__description"
                    >haben reagiert</span
                  >
                  } @if (reaction.userIds.length > 2){
                  <span class="chatbox__reaction-users__title">
                    {{ reaction.userIds[0] }}, {{ reaction.userIds[1] }} und
                    {{ reaction.userIds.length - 2 }} weitere</span
                  >
                  <span class="chatbox__reaction-users__description"
                    >haben reagiert</span
                  >
                  } }
                </div>
              </span>
              <span>{{ reaction.userIds.length }}</span>
            </div>
            }}
          </div>
          <div class="chatbox__addreaction-container">
            <img
              src="/img/icons/add_reaction.svg"
              (click)="
                toggleEmojiPicker(message.docId || 'fallback', true, false)
              "
              (click)="preventEmojiPickerClose($event)"
              alt=""
            />
          </div>
        </div>
      </div>
<<<<<<< HEAD
    }
    }
=======
    </div>
>>>>>>> 4b7d277b
  </div>
  }
</div>
} }<|MERGE_RESOLUTION|>--- conflicted
+++ resolved
@@ -2,31 +2,6 @@
 <div class="loading-container">
   <p>Lade Nachrichten...</p>
 </div>
-<<<<<<< HEAD
-} @else {
-@if (builder == "threadchat") {
-  <div class="threadchat__chatbox">
-    <div class="chatbox__mainthread-container">
-      @if (parentMessage) {
-      @if (parentMessage.createdBy){
-      <button class="chatbox__addemoji-container" (click)="preventEmojiPickerClose($event)">
-        <div class="chatbox__addemoji__emoji-container"
-          (click)="toggleEmojiPicker(parentMessage.docId || 'fallback', false, true)">
-          <img src="/img/icons/addemoji.svg" alt="" />
-        </div>
-      </button>
-      <img class="chatbox__msg-avatar" [src]="getUserAvatar(parentMessage.createdBy) | async" alt="Avatar" width="70" height="70" />
-      <div class="chatbox__msg-item2" [class.chatbox__msg-sent-item2]="parentMessage.createdBy === activeUserId">
-        <div class="chatbox__msg-info" [class.chatbox__msg-sent-info]="parentMessage.createdBy === activeUserId">
-          <h3 class="chatbox__msg-name">
-            {{ parentMessage.creatorName }}
-            @if (parentMessage.createdBy == activeUserId) { (Du) }
-          </h3>
-          <p class="chatbox__msg-time">
-            {{ parentMessage.timestamp | relativeDate }}
-          </p>
-        </div>
-=======
 } @else { @if (builder == "threadchat") {
 <div class="threadchat__chatbox">
   <div
@@ -78,7 +53,6 @@
       width="70"
       height="70"
     />
->>>>>>> 4b7d277b
 
     <div
       class="chatbox__msg-item2"
@@ -185,126 +159,6 @@
           />
         </div>
       </div>
-<<<<<<< HEAD
-      }
-      }
-    </div>
-    <div class="chatbox__threads-divider">
-      {{ (threadMessages$ | async)?.length || 0 }} Antworten
-    </div>
-    @for (message of (threadMessages$ | async); track message.docId) {
-      @if (message.createdBy) {
-        
-      <div class="chatbox__msg-container" [class.chatbox__msg-container__sent]="message.createdBy === activeUserId"
-        id="{{ message.docId }}">
-        @if (isChatBoxEmojiPickerOpen && chatBoxEmojiPickerOpenFor ===
-        message.docId){
-        <div [class]="{
-              'emoji-picker__wrapper-left-thread':
-                displayPickerBottom && message.createdBy !== activeUserId,
-              'emoji-picker__wrapper-top-right-thread':
-                !displayPickerBottom && message.createdBy !== activeUserId,
-              'emoji-picker__wrapper-top-left-thread':
-                !displayPickerBottom && message.createdBy === activeUserId,
-              'emoji-picker__wrapper-right-thread':
-                displayPickerBottom && message.createdBy === activeUserId
-            }" (click)="preventEmojiPickerClose($event)">
-          <app-emoji-picker componentName="chatbox" (emoji)="addEmoji(message.docId, activeUserId!, $event, true)" />
-        </div>
-        }
-        <button class="chatbox__addemoji-container" [class.chatbox__addemoji__sent]="message.createdBy === activeUserId">
-          <div class="chatbox__addemoji__emoji-container" (click)="toggleEmojiPicker(message.docId || 'fallback', false, false)"
-            (click)="preventEmojiPickerClose($event)">
-            <img src="/img/icons/addemoji.svg" alt="" />
-          </div>
-          <div class="chatbox__editmsg-btn__container" style="display: none"
-            [style.display]="message.createdBy === activeUserId ? 'flex' : 'none'">
-            <svg width="10" height="10" viewBox="0 0 24 24" fill="none" xmlns="http://www.w3.org/2000/svg">
-              <mask id="mask0_1817_18043" style="mask-type: alpha" maskUnits="userSpaceOnUse" x="0" y="0" width="40"
-                height="40" viewbox="0 0 40 40">
-                <rect width="24" height="24" fill="#D9D9D9" />
-              </mask>
-              <g mask="url(#mask0_1817_18043)">
-                <path
-                  d="M12 20C11.45 20 10.9792 19.8042 10.5875 19.4125C10.1958 19.0208 10 18.55 10 18C10 17.45 10.1958 16.9792 10.5875 16.5875C10.9792 16.1958 11.45 16 12 16C12.55 16 13.0208 16.1958 13.4125 16.5875C13.8042 16.9792 14 17.45 14 18C14 18.55 13.8042 19.0208 13.4125 19.4125C13.0208 19.8042 12.55 20 12 20ZM12 14C11.45 14 10.9792 13.8042 10.5875 13.4125C10.1958 13.0208 10 12.55 10 12C10 11.45 10.1958 10.9792 10.5875 10.5875C10.9792 10.1958 11.45 10 12 10C12.55 10 13.0208 10.1958 13.4125 10.5875C13.8042 10.9792 14 11.45 14 12C14 12.55 13.8042 13.0208 13.4125 13.4125C13.0208 13.8042 12.55 14 12 14ZM12 8C11.45 8 10.9792 7.80417 10.5875 7.4125C10.1958 7.02083 10 6.55 10 6C10 5.45 10.1958 4.97917 10.5875 4.5875C10.9792 4.19583 11.45 4 12 4C12.55 4 13.0208 4.19583 13.4125 4.5875C13.8042 4.97917 14 5.45 14 6C14 6.55 13.8042 7.02083 13.4125 7.4125C13.0208 7.80417 12.55 8 12 8Z"
-                  fill="#1C1B1F" />
-              </g>
-            </svg>
-            <div class="chatbox__editmsg-container">
-              <span (click)="
-                    editThreadMessage(
-                      message,
-                      false,
-                      this.activeMessageId || '',
-                      message.docId
-                    )
-                  " class="chatbox__editmsg">Nachricht bearbeiten</span>
-              <span (click)="
-                    editThreadMessage(
-                      message,
-                      true,
-                      this.activeMessageId || '',
-                      message.docId
-                    )
-                  " class="chatbox__editmsg">Nachricht löschen</span>
-            </div>
-          </div>
-        </button>
-        <img class="chatbox__msg-avatar" [src]="getUserAvatar(message.createdBy) | async" alt="Avatar" width="70" height="70" />
-        <div class="chatbox__msg-item2" [class.chatbox__msg-sent-item2]="message.createdBy === activeUserId">
-          <div class="chatbox__msg-info" [class.chatbox__msg-sent-info]="message.createdBy === activeUserId">
-            <h3 class="chatbox__msg-name" (click)="checkIdIsUser(message.createdBy)">
-              {{ message.creatorName }}
-            </h3>
-            <p class="chatbox__msg-time">
-              {{ message.timestamp | date:'HH:mm' }}
-            </p>
-          </div>
-          <p class="chatbox__msg" [class.chatbox__msg-sent]="message.createdBy === activeUserId">
-            {{ message.message }}
-          </p>
-          <div class="chatbox__reaction-wrapper">
-            <div class="chatbox__emojis-container">
-              @if(message.reactions){ @for (reaction of message.reactions; track
-              $index) {
-              <div class="chatbox__emojis"
-                [class.chatbox__emoji-reacted]="reaction.userIds.includes(activeUserId!) ? true : false"
-                (click)="addEmoji(message.docId!, activeUserId!, reaction.emoji, true)">
-                <span class="chatbox__emoji" style="position: relative">{{ reaction.emoji }}
-                  <div class="chatbox__reaction-users">
-                    <span class="chatbox__reaction-users__icon">
-                      {{ reaction.emoji }}</span>
-                    @if(reaction.userIds.includes(activeUserId!)){
-                    @if(reaction.userIds.length === 1) {
-                    <span class="chatbox__reaction-users__title"> Du</span>
-                    <span class="chatbox__reaction-users__description">hast reagiert</span>
-                    } @if(reaction.userIds.length === 2){
-                    <span class="chatbox__reaction-users__title">
-                      Du und {{ getOtherUser(reaction.userIds[0]) | async }}</span>
-                    <span class="chatbox__reaction-users__description">haben reagiert</span>
-                    } @if(reaction.userIds.length > 2){
-                    <span class="chatbox__reaction-users__title">
-                      Du, {{ getOtherUser(reaction.userIds[0]) | async }} und
-                      {{ reaction.userIds.length - 2 }} weitere</span>
-                    <span class="chatbox__reaction-users__description">haben reagiert</span>
-                    } } @else { @if(reaction.userIds.length === 1) {
-                    <span class="chatbox__reaction-users__title">
-                      {{ getOtherUser(reaction.userIds[0]) | async }}
-                    </span>
-                    <span class="chatbox__reaction-users__description">hat reagiert</span>
-                    } @if (reaction.userIds.length === 2) {
-                    <span class="chatbox__reaction-users__title">
-                      {{ getOtherUser(reaction.userIds[0]) | async }} und
-                      {{ getOtherUser(reaction.userIds[1]) | async }}</span>
-                    <span class="chatbox__reaction-users__description">haben reagiert</span>
-                    } @if (reaction.userIds.length > 2){
-                    <span class="chatbox__reaction-users__title">
-                      {{ reaction.userIds[0] }}, {{ reaction.userIds[1] }} und
-                      {{ reaction.userIds.length - 2 }} weitere</span>
-                    <span class="chatbox__reaction-users__description">haben reagiert</span>
-                    } }
-                  </div>
-=======
     </div>
     }
   </div>
@@ -477,7 +331,6 @@
                 } } @else { @if(reaction.userIds.length === 1) {
                 <span class="chatbox__reaction-users__title">
                   {{ getOtherUser(reaction.userIds[0]) | async }}
->>>>>>> 4b7d277b
                 </span>
                 <span class="chatbox__reaction-users__description"
                   >hat reagiert</span
@@ -513,43 +366,11 @@
           <img src="/img/icons/add_reaction.svg" alt="" />
         </div>
       </div>
-<<<<<<< HEAD
-      }
-      }
-=======
     </div>
->>>>>>> 4b7d277b
   </div>
   }
 </div>
 } @else {
-<<<<<<< HEAD
-    <div class="mainchat__chatbox">
-      @for (message of (messages$ | async); track message.docId) {
-      @if (message.createdBy ) {
-      @let shouldRenderDivider = checkAndSetPreviousTimestamp(message.timestamp);
-      <div class="message" style="position: relative">
-        @if (shouldRenderDivider) {
-        <div class="thread__divider" style="width: 100%"
-          [ngStyle]="{ 'background-color': shouldRenderDivider ? 'rgb(236, 238, 254)' : 'transparent' }"></div>
-        <span class="thread__divider-text">
-          {{ message.timestamp | relativeDate }}
-        </span>
-        }
-        @if (isChatBoxEmojiPickerOpen && chatBoxEmojiPickerOpenFor ===
-        message.docId && !displayEmojiPickerMainThread){
-        <div [class]="{
-                    'emoji-picker__wrapper-left':
-                      displayPickerBottom && message.createdBy !== activeUserId,
-                    'emoji-picker__wrapper-top-right':
-                      !displayPickerBottom && message.createdBy !== activeUserId,
-                    'emoji-picker__wrapper-top-left':
-                      !displayPickerBottom && message.createdBy === activeUserId,
-                    'emoji-picker__wrapper-right':
-                      displayPickerBottom && message.createdBy === activeUserId
-                  }" (click)="preventEmojiPickerClose($event)">
-          <app-emoji-picker componentName="chatbox" (emoji)="addEmoji(message.docId, activeUserId!, $event, false)" />
-=======
 <div class="mainchat__chatbox">
   @for (message of (messages$ | async); track message.docId) { @let
   shouldRenderDivider = checkAndSetPreviousTimestamp(message.timestamp);
@@ -653,7 +474,6 @@
           <span (click)="editMessage(message, true)" class="chatbox__editmsg"
             >Nachricht löschen</span
           >
->>>>>>> 4b7d277b
         </div>
       </div>
     </button>
@@ -702,97 +522,6 @@
             {{ message.threadMessages.length }} Antworten
           </span>
           }
-<<<<<<< HEAD
-          <div class="chatbox__editmsg-btn__container" style="display: none"
-            [style.display]="message.createdBy === activeUserId ? 'flex' : 'none'">
-            <svg width="10" height="10" viewBox="0 0 24 24" fill="none" xmlns="http://www.w3.org/2000/svg">
-              <mask id="mask0_1817_18043" style="mask-type: alpha" maskUnits="userSpaceOnUse" x="0" y="0" width="40"
-                height="40" viewbox="0 0 40 40">
-                <rect width="24" height="24" fill="#D9D9D9" />
-              </mask>
-              <g mask="url(#mask0_1817_18043)">
-                <path
-                  d="M12 20C11.45 20 10.9792 19.8042 10.5875 19.4125C10.1958 19.0208 10 18.55 10 18C10 17.45 10.1958 16.9792 10.5875 16.5875C10.9792 16.1958 11.45 16 12 16C12.55 16 13.0208 16.1958 13.4125 16.5875C13.8042 16.9792 14 17.45 14 18C14 18.55 13.8042 19.0208 13.4125 19.4125C13.0208 19.8042 12.55 20 12 20ZM12 14C11.45 14 10.9792 13.8042 10.5875 13.4125C10.1958 13.0208 10 12.55 10 12C10 11.45 10.1958 10.9792 10.5875 10.5875C10.9792 10.1958 11.45 10 12 10C12.55 10 13.0208 10.1958 13.4125 10.5875C13.8042 10.9792 14 11.45 14 12C14 12.55 13.8042 13.0208 13.4125 13.4125C13.0208 13.8042 12.55 14 12 14ZM12 8C11.45 8 10.9792 7.80417 10.5875 7.4125C10.1958 7.02083 10 6.55 10 6C10 5.45 10.1958 4.97917 10.5875 4.5875C10.9792 4.19583 11.45 4 12 4C12.55 4 13.0208 4.19583 13.4125 4.5875C13.8042 4.97917 14 5.45 14 6C14 6.55 13.8042 7.02083 13.4125 7.4125C13.0208 7.80417 12.55 8 12 8Z"
-                  fill="#1C1B1F" />
-              </g>
-            </svg>
-            <div class="chatbox__editmsg-container">
-              <span (click)="editMessage(message, false)" class="chatbox__editmsg">Nachricht bearbeiten</span>
-              <span (click)="editMessage(message, true)" class="chatbox__editmsg">Nachricht löschen</span>
-            </div>
-          </div>
-        </button>
-        <img class="chatbox__msg-avatar" [src]="getUserAvatar(message.createdBy) | async" alt="Avatar" width="70" height="70" />        
-        <div class="chatbox__msg-item2" [class.chatbox__msg-sent-item2]="message.createdBy === activeUserId">
-          <div class="chatbox__msg-info" [class.chatbox__msg-sent-info]="message.createdBy === activeUserId">
-            <h3 class="chatbox__msg-name" (click)="checkIdIsUser(message.createdBy)">
-              {{ (getOtherUser(message.createdBy) | async) }}@if(message.createdBy == activeUserId){ (Du)}
-            </h3>
-            <p class="chatbox__msg-time">
-              {{ message.timestamp | date:'HH:mm' }} Uhr
-            </p>
-          </div>
-          <p class="chatbox__msg" [class.chatbox__msg-sent]="message.createdBy === activeUserId">
-            {{ message.message }}
-          </p>
-          <div class="chatbox__info">
-            @if (message.threadMessages) {
-            @if (message.threadMessages.length > 0) {
-            <div class="chatbox__answers-container">
-              @if (message) {
-              <span (click)="onMessageSelect(message.docId || 'fallback')" class="chatbox__answers">
-                {{ message.threadMessages.length }} Antworten
-              </span>
-              }
-              <span class="chatbox__last-answer">Letzte Antwort {{ message.threadMessages[0].timestamp | relativeDate }} {{
-                message.threadMessages[0].timestamp | date:'HH:mm' }} Uhr</span>
-            </div>
-            }
-            }
-            <div class="chatbox__reaction-wrapper">
-              <div class="chatbox__emojis-container">
-                @if(message.reactions){ @for (reaction of message.reactions; track
-                $index) {
-                <div class="chatbox__emojis" [class.chatbox__emoji-reacted]="
-                    reaction.userIds.includes(activeUserId!) ? true : false
-                  " (click)="
-                    addEmoji(message.docId!, activeUserId!, reaction.emoji, false)
-                  ">
-                  <span class="chatbox__emoji" style="position: relative">{{ reaction.emoji }}
-                    <div class="chatbox__reaction-users">
-                      <span class="chatbox__reaction-users__icon">
-                        {{ reaction.emoji }}</span>
-                      @if(reaction.userIds.includes(activeUserId!)){
-                      @if(reaction.userIds.length === 1) {
-                      <span class="chatbox__reaction-users__title"> Du</span>
-                      <span class="chatbox__reaction-users__description">hast reagiert</span>
-                      } @if(reaction.userIds.length === 2){
-                      <span class="chatbox__reaction-users__title">
-                        Du und {{ getOtherUser(reaction.userIds[0]) | async }}</span>
-                      <span class="chatbox__reaction-users__description">haben reagiert</span>
-                      } @if(reaction.userIds.length > 2){
-                      <span class="chatbox__reaction-users__title">
-                        Du, {{ getOtherUser(reaction.userIds[0]) | async }} und
-                        {{ reaction.userIds.length - 2 }} weitere</span>
-                      <span class="chatbox__reaction-users__description">haben reagiert</span>
-                      } } @else { @if(reaction.userIds.length === 1) {
-                      <span class="chatbox__reaction-users__title">
-                        {{ getOtherUser(reaction.userIds[0]) | async }}
-                      </span>
-                      <span class="chatbox__reaction-users__description">hat reagiert</span>
-                      } @if (reaction.userIds.length === 2) {
-                      <span class="chatbox__reaction-users__title">
-                        {{ getOtherUser(reaction.userIds[0]) | async }} und
-                        {{ getOtherUser(reaction.userIds[1]) | async }}</span>
-                      <span class="chatbox__reaction-users__description">haben reagiert</span>
-                      } @if (reaction.userIds.length > 2){
-                      <span class="chatbox__reaction-users__title">
-                        {{ reaction.userIds[0] }}, {{ reaction.userIds[1] }} und
-                        {{ reaction.userIds.length - 2 }} weitere</span>
-                      <span class="chatbox__reaction-users__description">haben reagiert</span>
-                      } }
-                    </div>
-=======
           <span class="chatbox__last-answer"
             >Letzte Antwort
             {{ message.threadMessages[0].timestamp | relativeDate }}
@@ -843,7 +572,6 @@
                   } } @else { @if(reaction.userIds.length === 1) {
                   <span class="chatbox__reaction-users__title">
                     {{ getOtherUser(reaction.userIds[0]) | async }}
->>>>>>> 4b7d277b
                   </span>
                   <span class="chatbox__reaction-users__description"
                     >hat reagiert</span
@@ -883,12 +611,7 @@
           </div>
         </div>
       </div>
-<<<<<<< HEAD
-    }
-    }
-=======
     </div>
->>>>>>> 4b7d277b
   </div>
   }
 </div>
