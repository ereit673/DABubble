--- conflicted
+++ resolved
@@ -253,25 +253,18 @@
 } @else {
 <div class="mainchat__chatbox">
   @for (message of (messages$ | async); track message.docId) {
-<<<<<<< HEAD
-  <div class="thread__divider" style="position: relative" [ngClass]="{'thread__days__devider': message.sameDay}">
+  <div
+    class="thread__divider"
+    style="position: relative"
+    [ngClass]="{ thread__days__devider: message.sameDay }"
+  >
     @if(currentDay) {
       <span class="thread__divider-text">Heute</span>
     } @else {
       <span class="thread__divider-text">{{
-        message.timestamp | date:'dd. MMMM yyyy'
-        }}</span>
-    }
-=======
-  <div
-    class="thread__divider"
-    style="position: relative"
-    [ngClass]="{ thread__days__devider: sameDay }"
-  >
-    <span class="thread__divider-text">{{
-      message.timestamp | date : "dd. MMMM yyyy"
-    }}</span>
->>>>>>> 0cd9ff5f
+        message.timestamp | date : "dd. MMMM yyyy"
+      }}</span>
+    }
     @if (isChatBoxEmojiPickerOpen && chatBoxEmojiPickerOpenFor ===
     message.docId && !displayEmojiPickerMainThread){
     <div
@@ -294,16 +287,10 @@
     </div>
     }
   </div>
-<<<<<<< HEAD
-  <div class="chatbox__msg-container" [class.chatbox__msg-container__sent]="message.createdBy === activeUserId" [ngClass]="{'thread__days__chatbox__msg-container': message.sameDay}">
-    <button (click)="preventEmojiPickerClose($event)" class="chatbox__addemoji-container"
-      [class.chatbox__addemoji__sent]="message.createdBy === activeUserId">
-      <div class="chatbox__addemoji__emoji-container" (click)="toggleEmojiPicker(message.docId || 'fallback', false)">
-=======
   <div
     class="chatbox__msg-container"
     [class.chatbox__msg-container__sent]="message.createdBy === activeUserId"
-    [ngClass]="{ 'thread__days__chatbox__msg-container': sameDay }"
+    [ngClass]="{ 'thread__days__chatbox__msg-container': message.sameDay }"
   >
     <button
       (click)="preventEmojiPickerClose($event)"
@@ -314,7 +301,6 @@
         class="chatbox__addemoji__emoji-container"
         (click)="toggleEmojiPicker(message.docId || 'fallback', false)"
       >
->>>>>>> 0cd9ff5f
         <img src="/img/icons/addemoji.svg" alt="" />
       </div>
       <div
