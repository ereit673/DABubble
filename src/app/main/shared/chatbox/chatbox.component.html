@if (loadingMessages() && !loadingAvatars) {
<div class="loading-container">
  <p>Lade Nachrichten...</p>
</div>
} @else { 
    @if (builder == "threadchat") {
    <div class="threadchat__chatbox">
      <div class="chatbox__mainthread-container">
        @if (parentMessage) {
        @if (parentMessage.createdBy) { @if (isChatBoxEmojiPickerOpen &&
        chatBoxEmojiPickerOpenFor === parentMessage.docId &&
        displayEmojiPickerMainThread){
        <div [class]="{
            'emoji-picker__wrapper-left-thread':
              displayPickerBottom && parentMessage.createdBy !== activeUserId,
            'emoji-picker__wrapper-top-right-thread':
              !displayPickerBottom && parentMessage.createdBy !== activeUserId,
            'emoji-picker__wrapper-top-left-thread':
              !displayPickerBottom && parentMessage.createdBy === activeUserId,
            'emoji-picker__wrapper-right-thread':
              displayPickerBottom && parentMessage.createdBy === activeUserId
          }" (click)="preventEmojiPickerClose($event)">
          <app-emoji-picker componentName="chatbox" (emoji)="addEmoji(parentMessage.docId, activeUserId!, $event, false)" />
        </div>
        }
        <button class="chatbox__addemoji-container" (click)="preventEmojiPickerClose($event)">
          <div class="chatbox__addemoji__emoji-container" (click)="
              toggleEmojiPicker(parentMessage.docId || 'fallback', false, true)
            ">
            <img src="/img/icons/addemoji.svg" alt="" />
          </div>
        </button>
        <img class="chatbox__msg-avatar" [src]="getUserAvatar(parentMessage.createdBy) | async" alt="Avatar" width="70" height="70" />
        <div class="chatbox__msg-item2" [class.chatbox__msg-sent-item2]="parentMessage.createdBy === activeUserId">
          <div class="chatbox__msg-info" [class.chatbox__msg-sent-info]="
              parentMessage.createdBy === activeUserId
            ">
            <h3 class="chatbox__msg-name" (click)="checkIdIsUser(parentMessage.createdBy)">
              {{ parentMessage.creatorName }}
              @if (parentMessage.createdBy == activeUserId) { (Du) }
            </h3>
            <p class="chatbox__msg-time">
              {{ parentMessage.timestamp | relativeDate }}
            </p>
          </div>

          <p class="chatbox__msg" [class.chatbox__msg-sent]="parentMessage.createdBy === activeUserId">
            {{ parentMessage.message || "Keine Nachricht" }}
          </p>

          <div class="chatbox__emojis-container">
            @if (parentMessage.reactions) { @for (reaction of
            parentMessage.reactions; track $index) {
            <div class="chatbox__emojis" [class.chatbox__emoji-reacted]="
                reaction.userIds.includes(activeUserId!)
              " (click)="
                addEmoji(parentMessage.docId!, activeUserId!, reaction.emoji, false)
              ">
              <span class="chatbox__emoji" style="position: relative">{{ reaction.emoji }}
                <div class="chatbox__reaction-users">
                  <span class="chatbox__reaction-users__icon">
                    {{ reaction.emoji }}</span>
                  @if(reaction.userIds.includes(activeUserId!)){
                  @if(reaction.userIds.length === 1) {
                  <span class="chatbox__reaction-users__title"> Du</span>
                  <span class="chatbox__reaction-users__description">hast reagiert</span>
                  } @if(reaction.userIds.length === 2){
                  <span class="chatbox__reaction-users__title">
                    Du und {{ getOtherUser(reaction.userIds[0]) | async }}</span>
                  <span class="chatbox__reaction-users__description">haben reagiert</span>
                  } @if(reaction.userIds.length > 2){
                  <span class="chatbox__reaction-users__title">
                    Du, {{ getOtherUser(reaction.userIds[0]) | async }} und
                    {{ reaction.userIds.length - 2 }} weitere</span>
                  <span class="chatbox__reaction-users__description">haben reagiert</span>
                  } } @else { @if(reaction.userIds.length === 1) {
                  <span class="chatbox__reaction-users__title">
                    {{ getOtherUser(reaction.userIds[0]) | async }}
                  </span>
                  <span class="chatbox__reaction-users__description">hat reagiert</span>
                  } @if (reaction.userIds.length === 2) {
                  <span class="chatbox__reaction-users__title">
                    {{ getOtherUser(reaction.userIds[0]) | async }} und
                    {{ getOtherUser(reaction.userIds[1]) | async }}</span>
                  <span class="chatbox__reaction-users__description">haben reagiert</span>
                  } @if (reaction.userIds.length > 2){
                  <span class="chatbox__reaction-users__title">
                    {{ reaction.userIds[0] }}, {{ reaction.userIds[1] }} und
                    {{ reaction.userIds.length - 2 }} weitere</span>
                  <span class="chatbox__reaction-users__description">haben reagiert</span>
                  } }
                </div>
              </span>
              <span>{{ reaction.userIds.length }}</span>
            </div>
            } }
            <div class="chatbox__addreaction-container">
              <img src="/img/icons/add_reaction.svg" alt="Reaktion hinzufügen" (click)="
                  toggleEmojiPicker(parentMessage.docId || 'fallback', true, true)
                " (click)="preventEmojiPickerClose($event)" />
            </div>
          </div>
        </div>
        }
        }
      </div>
      <div class="chatbox__threads-divider">
        {{ (threadMessages$ | async)?.length || 0 }} Antworten
      </div>
      @if (threadMessages$) {
        @for (message of (threadMessages$ | async); track message.docId) {
            @if (message){
              <div class="chatbox__msg-container" [class.chatbox__msg-container__sent]="message.createdBy === activeUserId"
              id="{{ message.docId }}">
            @if (isChatBoxEmojiPickerOpen && chatBoxEmojiPickerOpenFor ===
            message.docId){
            <div [class]="{
                'emoji-picker__wrapper-left-thread':
                  displayPickerBottom && message.createdBy !== activeUserId,
                'emoji-picker__wrapper-top-right-thread':
                  !displayPickerBottom && message.createdBy !== activeUserId,
                'emoji-picker__wrapper-top-left-thread':
                  !displayPickerBottom && message.createdBy === activeUserId,
                'emoji-picker__wrapper-right-thread':
                  displayPickerBottom && message.createdBy === activeUserId
              }" (click)="preventEmojiPickerClose($event)">
              <app-emoji-picker componentName="chatbox" (emoji)="addEmoji(message.docId, activeUserId!, $event, true)" />
            </div>
            }
            @if (!message.sameDay) {
              <button class="chatbox__addemoji-container" [class.chatbox__addemoji__sent]="message.createdBy === activeUserId">
                <div class="chatbox__addemoji__emoji-container"
                  (click)="toggleEmojiPicker(message.docId || 'fallback', false, false)"
                  (click)="preventEmojiPickerClose($event)">
                  <img src="/img/icons/addemoji.svg" alt="" />
                </div>
                <div class="chatbox__editmsg-btn__container" style="display: none"
                  [style.display]="message.createdBy === activeUserId ? 'flex' : 'none'">
                  <svg width="10" height="10" viewBox="0 0 24 24" fill="none" xmlns="http://www.w3.org/2000/svg">
                    <mask id="mask0_1817_18043" style="mask-type: alpha" maskUnits="userSpaceOnUse" x="0" y="0" width="40"
                      height="40" viewbox="0 0 40 40">
                      <rect width="24" height="24" fill="#D9D9D9" />
                    </mask>
                    <g mask="url(#mask0_1817_18043)">
                      <path
                        d="M12 20C11.45 20 10.9792 19.8042 10.5875 19.4125C10.1958 19.0208 10 18.55 10 18C10 17.45 10.1958 16.9792 10.5875 16.5875C10.9792 16.1958 11.45 16 12 16C12.55 16 13.0208 16.1958 13.4125 16.5875C13.8042 16.9792 14 17.45 14 18C14 18.55 13.8042 19.0208 13.4125 19.4125C13.0208 19.8042 12.55 20 12 20ZM12 14C11.45 14 10.9792 13.8042 10.5875 13.4125C10.1958 13.0208 10 12.55 10 12C10 11.45 10.1958 10.9792 10.5875 10.5875C10.9792 10.1958 11.45 10 12 10C12.55 10 13.0208 10.1958 13.4125 10.5875C13.8042 10.9792 14 11.45 14 12C14 12.55 13.8042 13.0208 13.4125 13.4125C13.0208 13.8042 12.55 14 12 14ZM12 8C11.45 8 10.9792 7.80417 10.5875 7.4125C10.1958 7.02083 10 6.55 10 6C10 5.45 10.1958 4.97917 10.5875 4.5875C10.9792 4.19583 11.45 4 12 4C12.55 4 13.0208 4.19583 13.4125 4.5875C13.8042 4.97917 14 5.45 14 6C14 6.55 13.8042 7.02083 13.4125 7.4125C13.0208 7.80417 12.55 8 12 8Z"
                        fill="#1C1B1F" />
                    </g>
                  </svg>
                  <div class="chatbox__editmsg-container">
                    <span (click)="editMessage2(message)" class="chatbox__editmsg">Nachricht bearbeiten</span>
                    <span (click)="editMessage(message, true)" class="chatbox__editmsg">Nachricht löschen</span>
                  </div>
                </div>
              </button>
            }

            @if(message.sameDay && message.createdBy === activeUserId) {
              <div class="editMessage">
                <textarea type="text" class="chatbox__msg" [class.chatbox__msg-sent]="message.createdBy === activeUserId" [(ngModel)]="message.message"></textarea>
                <div class="buttons">
                  <div class="chatbox__addreaction-container">
                    <img src="/img/icons/sentiment_satisfied.svg" alt="" />
                  </div>
                  <div class="cont">
                    <button class="cancel default" (click)="cancelEdit(message)">Abbrechen</button>
                    <button class="save default" (click)="cancelEdit(message)">Speichern</button>
                  </div>
                </div>
              </div>
            } @else {
              <div class="chatbox__msg-item2" [class.chatbox__msg-sent-item2]="message.createdBy === activeUserId">
                <div class="chatbox__msg-info" [class.chatbox__msg-sent-info]="message.createdBy === activeUserId">
                  <h3 class="chatbox__msg-name" (click)="checkIdIsUser(message.createdBy)">
                    {{ message.creatorName }}
                  </h3>
                  <p class="chatbox__msg-time">
                    {{ message.timestamp | date : "HH:mm" }}
                  </p>
                </div>
                <p class="chatbox__msg" [class.chatbox__msg-sent]="message.createdBy === activeUserId">
                  {{ message.message }}
                </p>
                <div class="chatbox__reaction-wrapper">
                  <div class="chatbox__emojis-container">
                    @if(message.reactions){ @for (reaction of message.reactions; track
                    $index) {
                    <div class="chatbox__emojis" [class.chatbox__emoji-reacted]="
                        reaction.userIds.includes(activeUserId!) ? true : false
                      " (click)="
                        addEmoji(message.docId!, activeUserId!, reaction.emoji, true)
                      ">
                      <span class="chatbox__emoji" style="position: relative">{{ reaction.emoji }}
                        <div class="chatbox__reaction-users">
                          <span class="chatbox__reaction-users__icon">
                            {{ reaction.emoji }}</span>
                          @if(reaction.userIds.includes(activeUserId!)){
                          @if(reaction.userIds.length === 1) {
                          <span class="chatbox__reaction-users__title"> Du</span>
                          <span class="chatbox__reaction-users__description">hast reagiert</span>
                          } @if(reaction.userIds.length === 2){
                          <span class="chatbox__reaction-users__title">
                            Du und {{ getOtherUser(reaction.userIds[0]) | async }}</span>
                          <span class="chatbox__reaction-users__description">haben reagiert</span>
                          } @if(reaction.userIds.length > 2){
                          <span class="chatbox__reaction-users__title">
                            Du, {{ getOtherUser(reaction.userIds[0]) | async }} und
                            {{ reaction.userIds.length - 2 }} weitere</span>
                          <span class="chatbox__reaction-users__description">haben reagiert</span>
                          } } @else { @if(reaction.userIds.length === 1) {
                          <span class="chatbox__reaction-users__title">
                            {{ getOtherUser(reaction.userIds[0]) | async }}
                          </span>
                          <span class="chatbox__reaction-users__description">hat reagiert</span>
                          } @if (reaction.userIds.length === 2) {
                          <span class="chatbox__reaction-users__title">
                            {{ getOtherUser(reaction.userIds[0]) | async }} und
                            {{ getOtherUser(reaction.userIds[1]) | async }}</span>
                          <span class="chatbox__reaction-users__description">haben reagiert</span>
                          } @if (reaction.userIds.length > 2){
                          <span class="chatbox__reaction-users__title">
                            {{ reaction.userIds[0] }}, {{ reaction.userIds[1] }} und
                            {{ reaction.userIds.length - 2 }} weitere</span>
                          <span class="chatbox__reaction-users__description">haben reagiert</span>
                          } }
                        </div>
                      </span>
                      <span>{{ reaction.userIds.length }}</span>
                    </div>
                    }}
                  </div>
                  <div class="chatbox__addreaction-container"
                    (click)="toggleEmojiPicker(message.docId || 'fallback', true, false)"
                    (click)="preventEmojiPickerClose($event)">
                    <img src="/img/icons/add_reaction.svg" alt="" />
                  </div>
                </div>
              </div>
            }
          </div>
          }}
        
      }
    </div>
  } @else {
  <div class="mainchat__chatbox">
    @for (message of (messages$ | async); track message.docId) { 
    @if (message ) {
    @let shouldRenderDivider = checkAndSetPreviousTimestamp(message.timestamp);
    <div class="message" style="position: relative">
      @if (shouldRenderDivider) {
      <div class="thread__divider" style="width: 100%" [ngStyle]="{
          'background-color': shouldRenderDivider
            ? 'rgb(236, 238, 254)'
            : 'transparent'
        }"></div>
      <span class="thread__divider-text">
        {{ message.timestamp | relativeDate }}
      </span>
      } @if (isChatBoxEmojiPickerOpen && chatBoxEmojiPickerOpenFor ===
      message.docId && !displayEmojiPickerMainThread){
      <div [class]="{
          'emoji-picker__wrapper-left':
            displayPickerBottom && message.createdBy !== activeUserId,
          'emoji-picker__wrapper-top-right':
            !displayPickerBottom && message.createdBy !== activeUserId,
          'emoji-picker__wrapper-top-left':
            !displayPickerBottom && message.createdBy === activeUserId,
          'emoji-picker__wrapper-right':
            displayPickerBottom && message.createdBy === activeUserId
        }" (click)="preventEmojiPickerClose($event)">
        <app-emoji-picker componentName="chatbox" (emoji)="addEmoji(message.docId, activeUserId!, $event, false)" />
      </div>
      }
    </div>

    <div class="chatbox__msg-container" [class.chatbox__msg-container__sent]="message.createdBy === activeUserId"
      [ngClass]="{ 'thread__days__chatbox__msg-container': message.sameDay }" id="{{ message.docId }}">
      @if(!message.sameDay) {
        <button (click)="preventEmojiPickerClose($event)" class="chatbox__addemoji-container"
        [class.chatbox__addemoji__sent]="message.createdBy === activeUserId">
        <div class="chatbox__addemoji__emoji-container"
          (click)="toggleEmojiPicker(message.docId || 'fallback', false, false)">
          <img src="/img/icons/addemoji.svg" alt="" />
        </div>
        @if (message.docId) {
        <div (click)="onMessageSelect(message.docId)" class="chatbox__addemoji__emoji-container">
          <img src="/img/icons/comment.svg" alt="" />
        </div>
        }
        <div class="chatbox__editmsg-btn__container" style="display: none"
          [style.display]="message.createdBy === activeUserId ? 'flex' : 'none'">
          <svg width="10" height="10" viewBox="0 0 24 24" fill="none" xmlns="http://www.w3.org/2000/svg">
            <mask id="mask0_1817_18043" style="mask-type: alpha" maskUnits="userSpaceOnUse" x="0" y="0" width="40"
              height="40" viewbox="0 0 40 40">
              <rect width="24" height="24" fill="#D9D9D9" />
            </mask>
            <g mask="url(#mask0_1817_18043)">
              <path
                d="M12 20C11.45 20 10.9792 19.8042 10.5875 19.4125C10.1958 19.0208 10 18.55 10 18C10 17.45 10.1958 16.9792 10.5875 16.5875C10.9792 16.1958 11.45 16 12 16C12.55 16 13.0208 16.1958 13.4125 16.5875C13.8042 16.9792 14 17.45 14 18C14 18.55 13.8042 19.0208 13.4125 19.4125C13.0208 19.8042 12.55 20 12 20ZM12 14C11.45 14 10.9792 13.8042 10.5875 13.4125C10.1958 13.0208 10 12.55 10 12C10 11.45 10.1958 10.9792 10.5875 10.5875C10.9792 10.1958 11.45 10 12 10C12.55 10 13.0208 10.1958 13.4125 10.5875C13.8042 10.9792 14 11.45 14 12C14 12.55 13.8042 13.0208 13.4125 13.4125C13.0208 13.8042 12.55 14 12 14ZM12 8C11.45 8 10.9792 7.80417 10.5875 7.4125C10.1958 7.02083 10 6.55 10 6C10 5.45 10.1958 4.97917 10.5875 4.5875C10.9792 4.19583 11.45 4 12 4C12.55 4 13.0208 4.19583 13.4125 4.5875C13.8042 4.97917 14 5.45 14 6C14 6.55 13.8042 7.02083 13.4125 7.4125C13.0208 7.80417 12.55 8 12 8Z"
                fill="#1C1B1F" />
            </g>
          </svg>
          <div class="chatbox__editmsg-container">
            <span (click)="editMessage2(message)" class="chatbox__editmsg">Nachricht bearbeiten</span>
            <span (click)="editMessage(message, true)" class="chatbox__editmsg">Nachricht löschen</span>
          </div>
        </div>
      </button>
      }

      @if (message.createdBy ) {
      <img class="chatbox__msg-avatar" [src]="getUserAvatar(message.createdBy) | async" alt="Avatar" width="70"
        height="70" />
      @if(message.sameDay && message.createdBy === activeUserId) {
        <div class="editMessage">
          <textarea type="text" class="chatbox__msg" [class.chatbox__msg-sent]="message.createdBy === activeUserId" [(ngModel)]="message.message"></textarea>
          <div class="buttons">
            <div class="chatbox__addreaction-container">
              <img src="/img/icons/sentiment_satisfied.svg" alt="" />
            </div>
<<<<<<< HEAD
            <div class="cont">
              <button class="cancel default" (click)="cancelEdit(message)">Abbrechen</button>
              <button class="save default" (click)="cancelEdit(message)">Speichern</button>
            </div>
          </div>
        </div>
      } @else {
        <div class="chatbox__msg-item2" [class.chatbox__msg-sent-item2]="message.createdBy === activeUserId">
          <div class="chatbox__msg-info" [class.chatbox__msg-sent-info]="message.createdBy === activeUserId">
            <h3 class="chatbox__msg-name" (click)="checkIdIsUser(message.createdBy)">
              {{ getUserName(message.createdBy) | async}}@if(message.createdBy == activeUserId){(Du)}
            </h3>
            <p class="chatbox__msg-time">
              {{ message.timestamp | date : "HH:mm" }} Uhr
            </p>
          </div>
            <p class="chatbox__msg" [class.chatbox__msg-sent]="message.createdBy === activeUserId">
              {{ message.message }}
            </p>
          <div class="chatbox__info">
            @let threadMessages = (message.threadMessages$ | async);
            @if (threadMessages && threadMessages.length > 0) {
              <div class="chatbox__answers-container">
                <span (click)="onMessageSelect(message.docId || 'fallback')" class="chatbox__answers">
                  {{ (threadMessages?.length || 0) + ' Antworten' }}
                </span>
                
                @if (threadMessages.length > 0) {
                  <span class="chatbox__last-answer">
                    Letzte Antwort
                    {{ threadMessages[0].timestamp | relativeDate }}
                    {{ threadMessages[0].timestamp | date : "HH:mm" }} Uhr
                  </span>
                }
              </div>
            }       
=======
>>>>>>> 9263054a
            <div class="chatbox__reaction-wrapper">
              <div class="chatbox__emojis-container">
                @if(message.reactions){ @for (reaction of message.reactions; track
                $index) {
                <div class="chatbox__emojis" [class.chatbox__emoji-reacted]="
                    reaction.userIds.includes(activeUserId!) ? true : false
                  " (click)="
                    addEmoji(message.docId!, activeUserId!, reaction.emoji, false)
                  ">
                  <span class="chatbox__emoji" style="position: relative">{{ reaction.emoji }}
                    <div class="chatbox__reaction-users">
                      <span class="chatbox__reaction-users__icon">
                        {{ reaction.emoji }}</span>
                      @if(reaction.userIds.includes(activeUserId!)){
                      @if(reaction.userIds.length === 1) {
                      <span class="chatbox__reaction-users__title"> Du</span>
                      <span class="chatbox__reaction-users__description">hast reagiert</span>
                      } @if(reaction.userIds.length === 2){
                      <span class="chatbox__reaction-users__title">
                        Du und {{ getOtherUser(reaction.userIds[0]) | async }}</span>
                      <span class="chatbox__reaction-users__description">haben reagiert</span>
                      } @if(reaction.userIds.length > 2){
                      <span class="chatbox__reaction-users__title">
                        Du, {{ getOtherUser(reaction.userIds[0]) | async }} und
                        {{ reaction.userIds.length - 2 }} weitere</span>
                      <span class="chatbox__reaction-users__description">haben reagiert</span>
                      } } @else { @if(reaction.userIds.length === 1) {
                      <span class="chatbox__reaction-users__title">
                        {{ getOtherUser(reaction.userIds[0]) | async }}
                      </span>
                      <span class="chatbox__reaction-users__description">hat reagiert</span>
                      } @if (reaction.userIds.length === 2) {
                      <span class="chatbox__reaction-users__title">
                        {{ getOtherUser(reaction.userIds[0]) | async }} und
                        {{ getOtherUser(reaction.userIds[1]) | async }}</span>
                      <span class="chatbox__reaction-users__description">haben reagiert</span>
                      } @if (reaction.userIds.length > 2){
                      <span class="chatbox__reaction-users__title">
                        {{ reaction.userIds[0] }}, {{ reaction.userIds[1] }} und
                        {{ reaction.userIds.length - 2 }} weitere</span>
                      <span class="chatbox__reaction-users__description">haben reagiert</span>
                      } }
                    </div>
                  </span>
                  <span>{{ reaction.userIds.length }}</span>
                </div>
                }}
<<<<<<< HEAD
=======
              </div>
              <div class="chatbox__addreaction-container">
                <img src="/img/icons/add_reaction.svg" (click)="
                    toggleEmojiPicker(message.docId || 'fallback', true, false)
                  " (click)="preventEmojiPickerClose($event)" alt="" />
>>>>>>> 9263054a
              </div>
            </div>
          }       

        </div>
      }
    }
    </div>
    }
  }
</div>
}}<|MERGE_RESOLUTION|>--- conflicted
+++ resolved
@@ -319,7 +319,6 @@
             <div class="chatbox__addreaction-container">
               <img src="/img/icons/sentiment_satisfied.svg" alt="" />
             </div>
-<<<<<<< HEAD
             <div class="cont">
               <button class="cancel default" (click)="cancelEdit(message)">Abbrechen</button>
               <button class="save default" (click)="cancelEdit(message)">Speichern</button>
@@ -356,8 +355,6 @@
                 }
               </div>
             }       
-=======
->>>>>>> 9263054a
             <div class="chatbox__reaction-wrapper">
               <div class="chatbox__emojis-container">
                 @if(message.reactions){ @for (reaction of message.reactions; track
@@ -405,18 +402,9 @@
                   <span>{{ reaction.userIds.length }}</span>
                 </div>
                 }}
-<<<<<<< HEAD
-=======
               </div>
-              <div class="chatbox__addreaction-container">
-                <img src="/img/icons/add_reaction.svg" (click)="
-                    toggleEmojiPicker(message.docId || 'fallback', true, false)
-                  " (click)="preventEmojiPickerClose($event)" alt="" />
->>>>>>> 9263054a
-              </div>
-            </div>
-          }       
-
+            </div>
+          </div>
         </div>
       }
     }
