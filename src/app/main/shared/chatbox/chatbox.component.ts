--- conflicted
+++ resolved
@@ -25,11 +25,8 @@
 import { MatDialog } from '@angular/material/dialog';
 import { EmojiPickerComponent } from '../emoji-picker/emoji-picker.component';
 import { ProfileviewComponent } from '../../../shared/profileview/profileview.component';
-<<<<<<< HEAD
+import { EmojiPickerService } from '../../../shared/services/emoji-picker.service';
 import { UserDialogService } from '../../../shared/services/user-dialog.service';
-=======
-import { EmojiPickerService } from '../../../shared/services/emoji-picker.service';
->>>>>>> 805cda57
 
 @Component({
   selector: 'app-chatbox',
@@ -51,30 +48,21 @@
   loadingMessages: WritableSignal<boolean> = signal(true);
   private destroy$ = new Subject<void>();
   loadingAvatars: boolean = false;
-<<<<<<< HEAD
-  emojiPickerOpened: boolean = false;
-  emojiPickerOpenedFor: string | null = null;
-  selectedEmoji = '';
-=======
   dialogUser: boolean = false;
   selectedEmoji: string = '';
   isChatBoxEmojiPickerOpen: boolean = false;
   chatBoxEmojiPickerOpenFor: string | null = null;
   displayPickerBottom: boolean = false;
->>>>>>> 805cda57
 
   constructor(
     private channelsService: ChannelsService,
     private messagesService: MessagesService,
     private authService: AuthService,
     public dialog: MatDialog,
-<<<<<<< HEAD
-    private userDialog$: UserDialogService
-=======
+    private userDialog$: UserDialogService,
     public emojiPickerService: EmojiPickerService,
     private cdRef: ChangeDetectorRef,
     private destroyRef: DestroyRef
->>>>>>> 805cda57
   ) {
     this.currentChannel$ = this.channelsService.currentChannel$;
     this.messages$ = this.messagesService.messages$;
@@ -332,13 +320,8 @@
     if (this.activeUserId !== id) {
       this.openDialogUser(id);
     } else {
-<<<<<<< HEAD
       this.userDialog$.openProfile();
       console.log("DU ", id, this.userDialog$);
-=======
-      // this.userDialog$.openProfile();
-      console.log('DU ', id, this.dialogUser);
->>>>>>> 805cda57
     }
   }
 
