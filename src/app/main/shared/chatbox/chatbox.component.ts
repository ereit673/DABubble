--- conflicted
+++ resolved
@@ -22,11 +22,8 @@
 import { EditmessageComponent } from '../editmessage/editmessage.component';
 import { MatDialog } from '@angular/material/dialog';
 import { EmojiPickerComponent } from '../emoji-picker/emoji-picker.component';
-<<<<<<< HEAD
 import { ProfileviewComponent } from '../../../shared/profileview/profileview.component';
-=======
 import { EmojiPickerService } from '../../../shared/services/emoji-picker.service';
->>>>>>> 771cf35c
 
 @Component({
   selector: 'app-chatbox',
@@ -48,28 +45,18 @@
   loadingMessages: WritableSignal<boolean> = signal(true);
   private destroy$ = new Subject<void>();
   loadingAvatars: boolean = false;
-<<<<<<< HEAD
-  emojiPickerOpened: boolean = false;
-  emojiPickerOpenedFor: string | null = null;
-  selectedEmoji = '';
   dialogUser: boolean = false;
-=======
   selectedEmoji: string = '';
   isChatBoxEmojiPickerOpen: boolean = false;
   chatBoxEmojiPickerOpenFor: string | null = null;
   displayPickerBottom: boolean = false;
->>>>>>> 771cf35c
 
   constructor(
     private channelsService: ChannelsService,
     private messagesService: MessagesService,
     private authService: AuthService,
-<<<<<<< HEAD
     public dialog: MatDialog,
-=======
-    private dialog: MatDialog,
     public emojiPickerService: EmojiPickerService
->>>>>>> 771cf35c
   ) {
     this.currentChannel$ = this.channelsService.currentChannel$;
     this.messages$ = this.messagesService.messages$;
