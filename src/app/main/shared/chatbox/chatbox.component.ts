--- conflicted
+++ resolved
@@ -33,11 +33,8 @@
 import { StateService } from '../../../shared/services/state.service';
 import { FormsModule } from '@angular/forms';
 import { ReactionsComponent } from '../../../shared/reactions/reactions.component';
-<<<<<<< HEAD
 import { SaveEditMessageService } from '../../../shared/services/save-edit-message.service';
-=======
 import { EmojiStorageService } from '../../../shared/services/emoji-storage.service';
->>>>>>> 277caf78
 
 @Component({
   selector: 'app-chatbox',
@@ -92,11 +89,8 @@
     private destroyRef: DestroyRef,
     private userService: UserService,
     private stateService: StateService,
-<<<<<<< HEAD
-    private saveEditedMessage: SaveEditMessageService
-=======
+    private saveEditedMessage: SaveEditMessageService,
     private emojiStorageService: EmojiStorageService
->>>>>>> 277caf78
   ) {
     this.currentChannel$ = this.channelsService.currentChannel$;
     this.messages$ = this.messagesService.messages$.pipe(
