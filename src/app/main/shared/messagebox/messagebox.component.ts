--- conflicted
+++ resolved
@@ -128,12 +128,9 @@
     if (sendToTarget == 'toUser') {
       this.sendToId = sendToUserId;
 
-<<<<<<< HEAD
-=======
       // unklar ob das wichtig ist ...
       this.members = [sendToUserId, this.activeUserId];
       console.log('members:', this.members);
->>>>>>> a3e130a4
 
       // Channel muss u.U. erstellt werden!!
       // Erstelle einen neuen privaten Channel
@@ -182,13 +179,10 @@
       console.error('Keine gültige Channel-ID verfügbar.');
     }
 
-<<<<<<< HEAD
     // ansicht: direkt da hin wechseln!
     // ....
 
-=======
     // direkt da hin wechseln?
->>>>>>> a3e130a4
   }
 
   async sendMessage(): Promise<void> {
