--- conflicted
+++ resolved
@@ -48,10 +48,6 @@
   isMessageBoxMainPickerOpen: boolean = false;
   isMessageBoxThreadPickerOpen: boolean = false;
   isMessageBoxCreateMessagePickerOpen: boolean = false;
-<<<<<<< HEAD
-=======
-  mentionPicker: boolean = false;
->>>>>>> a590cf6c
 
   constructor(
     private channelsService: ChannelsService,
@@ -173,13 +169,8 @@
     this.sharedService.setSearchString('@');
   }
 
-<<<<<<< HEAD
     closeMentionPicker(event: Event) {
     this.mentionService.status = false;
-=======
-  closeMentionPicker(event: Event) {
-    this.mentionPicker = false;
->>>>>>> a590cf6c
   }
 
 
