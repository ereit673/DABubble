// import {
//   ChangeDetectionStrategy,
//   Component,
//   Input,
//   OnInit,
//   OnDestroy,
//   HostListener,
//   ViewChild,
//   ElementRef,
// } from '@angular/core';
// import { ChannelsService } from '../../../shared/services/channels.service';
// import { MessagesService } from '../../../shared/services/messages.service';
// import { UserService } from '../../../shared/services/user.service';
// import { BehaviorSubject, Subscription } from 'rxjs';
// import { Message, ThreadMessage } from '../../../models/message';
// import { AuthService } from '../../../shared/services/auth.service';
// import { UserModel } from '../../../models/user';
// import { FormsModule } from '@angular/forms';
// import { CommonModule } from '@angular/common';
// import { SharedService } from '../../../shared/services/newmessage.service';
// import { EmojiPickerComponent } from '../emoji-picker/emoji-picker.component';
// import { EmojiPickerService } from '../../../shared/services/emoji-picker.service';
// import { Channel } from '../../../models/channel';
// import { firstValueFrom } from 'rxjs';

// @Component({
//   selector: 'app-messagebox',
//   standalone: true,
//   imports: [CommonModule, FormsModule, EmojiPickerComponent],
//   templateUrl: './messagebox.component.html',
//   styleUrls: ['./messagebox.component.scss'], // Korrektur: "styleUrl" zu "styleUrls"
//   changeDetection: ChangeDetectionStrategy.Default,
// })
// export class MessageboxComponent implements OnInit, OnDestroy {
//   @ViewChild('mainMessageBox') mainMessageBox!: ElementRef<HTMLTextAreaElement>;
//   @ViewChild('threadMessageBox') threadMessageBox!: ElementRef<HTMLTextAreaElement>;
  
//   @Input() builder!: string;
//   channelId: string | undefined;
//   messageId: string | undefined;
//   activeChannelName: string | null = null;
//   messageContent: string = '';
//   private subscriptions: Subscription = new Subscription();
//   activeUserId: string | null = null;
//   isMessageBoxMainPickerOpen: boolean = false;
//   isMessageBoxThreadPickerOpen: boolean = false;
//   isMessageBoxCreateMessagePickerOpen: boolean = false;
//   members: any = [];

//   constructor(
//     private userService: UserService,
//     private channelsService: ChannelsService,
//     private messagesService: MessagesService,
//     private authService: AuthService,
//     public emojiPickerService: EmojiPickerService,
//     private sharedService: SharedService
//   ) { }

//   ngOnInit(): void {
//     this.activeUserId = this.authService.userId();
//     if (this.builder === 'mainchat') {
//       const channelSubscription =
//         this.channelsService.currentChannel$.subscribe((channel) => {
//           if (channel) {
//             this.channelId = channel.id;
//             this.activeChannelName = channel.name;
//           if (this.mainMessageBox) {
//             setTimeout(() => this.mainMessageBox.nativeElement.focus(), 100);
//           }
//           }
//         });
//       this.subscriptions.add(channelSubscription);
//     } else if (this.builder === 'threadchat') {
//       const threadSubscription = this.messagesService.messageId$.subscribe(
//         (messageId) => {
//           if (messageId) {
//             this.messageId = messageId;
//             if (this.threadMessageBox) {
//               setTimeout(() => this.threadMessageBox.nativeElement.focus(), 100);
//             }
//           }
//         }
//       );
//       this.subscriptions.add(threadSubscription);
//     }

//     const emojiPickerMainSubscription =
//       this.emojiPickerService.isMessageBoxMainPickerOpen$.subscribe((open) => {
//         this.isMessageBoxMainPickerOpen = open;
//       });
//     const emojiPickerThreadSubscription =
//       this.emojiPickerService.isMessageBoxThreadPickerOpen$.subscribe(
//         (open) => {
//           this.isMessageBoxThreadPickerOpen = open;
//         }
//       );
//     const emojiPickerCreateMessageSubscription =
//       this.emojiPickerService.isMessageBoxCreateMessagePickerOpen$.subscribe(
//         (open) => {
//           this.isMessageBoxCreateMessagePickerOpen = open;
//         }
//       );
//     this.subscriptions.add(emojiPickerMainSubscription);
//     this.subscriptions.add(emojiPickerThreadSubscription);
//     this.subscriptions.add(emojiPickerCreateMessageSubscription);
//   }

//   ngOnDestroy(): void {
//     // Alle Subscriptions aufräumen
//     this.subscriptions.unsubscribe();
//   }

//   jumpToAtAbove() {
//     console.log('you clicked (at)');
//     //this.searchString = "@";
//     this.sharedService.setSearchString('@');
//   }

//   // von christoph
//   sendToId: string = '';


//   async createNewChannel(sendToUserId: string) {
//     let user1 = await firstValueFrom(this.userService.getuserName(this.activeUserId ?? ''));
//     let user2 = await firstValueFrom(this.userService.getuserName(sendToUserId ?? ''));

//     const newChannel: Channel = {
//       name: `zwischen ${user1} und ${user2}`, // String korrekt zusammenfügen
//       description: '',
//       isPrivate: true,
//       createdBy: this.activeUserId ?? '',
//       members: [this.activeUserId ?? '', sendToUserId ?? ''],
//     };

//     await this.channelsService.createChannel(newChannel);
//   }


//   async createNewMessage(): Promise<void> {
//     if (!this.messageContent.trim()) {
//       console.error('Nachricht darf nicht leer sein.');
//       return;
//     }

//     // searchText auswerten
//     let sendToUserId = this.sharedService.getUserIdString();
//     let sendToChannelId = this.sharedService.getChannelIdString();
//     let sendToTarget = this.sharedService.getTargetString();

//     console.log('dahin 1:', sendToTarget);

//     if (sendToTarget == 'toUser') {

//       this.sendToId = sendToUserId;

//       // unklar ob das wichtig ist ...
//       //this.members = [sendToUserId, this.activeUserId];
//       //console.log('members:', this.members);

//       // finde channel wo nur die zwei drin sind

//       // Prüfe, ob ein privater Channel existiert
//       const existingChannels = await this.channelsService.getPrivateChannelByMembers([this.activeUserId ?? '', sendToUserId]);
//       console.log("test wegen privater channel: ", existingChannels);

//       if (existingChannels.length > 0) {
//         this.sendToId = existingChannels[0].id ?? '';
//       } else {
//         // // Erstelle einen neuen privaten Channel
//         this.createNewChannel(sendToUserId);
//         // let user1 = this.userService.getuserName(this.activeUserId ?? '')
//         // let user2 = this.userService.getuserName(sendToUserId ?? '');
//         // console.log("user2:", user2);

//         // const newChannel: Channel = {
//         //   name: `Privater Channel zwischen ${user1} und ${user2}`,
//         //   description: '',
//         //   isPrivate: true,
//         //   createdBy: this.activeUserId ?? '',
//         //   members: [this.activeUserId ?? '', sendToUserId ?? ''],
//         // };
//         // await this.channelsService.createChannel(newChannel);
//       }
//     } else if (sendToTarget == 'toChannel') {
//       this.sendToId = sendToChannelId;
//       //this.members = [];
//     }

//     console.log('dahin:', this.sendToId);

//     // senden
//     let user: UserModel = (await this.authService.getUserById(
//       this.activeUserId
//     )) as UserModel;

//     // Erstelle ein Message-Objekt
//     const message: Omit<Message, 'threadMessages$'> = {
//       channelId: this.sendToId || '',
//       createdBy: this.activeUserId || '',
//       creatorName: user.name || '',
//       creatorPhotoURL: user.photoURL || '',
//       message: this.messageContent.trim(),
//       timestamp: new Date(),
//       members: this.members,
//       reactions: [],
//       sameDay: false,
//     };

//     // Sende die Nachricht über den Service
//     if (1 == 1) {
//       try {
//         await this.messagesService.addMessage(message);
//         console.log('Nachricht erfolgreich gesendet:', message);
//         this.messageContent = '';
//       } catch (error) {
//         console.error('Fehler beim Senden der Nachricht:', error);
//       }
//     } else {
//       console.error('Keine gültige Channel-ID verfügbar.');
//     }

//     // ansicht: direkt da hin wechseln!
//     await this.channelsService.selectChannel(this.sendToId);

//   }

//   async sendMessage(): Promise<void> {
//     if (!this.messageContent.trim()) {
//       console.error('Nachricht darf nicht leer sein.');
//       return;
//     }

//     let user: UserModel = (await this.authService.getUserById(
//       this.activeUserId
//     )) as UserModel;

//     // Erstelle ein Message-Objekt
//     const message: Omit<Message, 'threadMessages$'> = {
//       channelId: this.channelId || '',
//       createdBy: this.activeUserId || '',
//       creatorName: user.name || '',
//       creatorPhotoURL: user.photoURL || '',
//       message: this.messageContent.trim(),
//       timestamp: new Date(),
//       members: [],
//       reactions: [],
//       sameDay: false
//     };

//     // Sende die Nachricht über den Service
//     if (this.channelId) {
//       try {
//         await this.messagesService.addMessage(message);
//         console.log('Nachricht erfolgreich gesendet:', message);
//         this.messageContent = '';
//       } catch (error) {
//         console.error('Fehler beim Senden der Nachricht:', error);
//       }
//     } else {
//       console.error('Keine gültige Channel-ID verfügbar.');
//     }
//   }

//   /**
//    * Sende eine neue Thread-Nachricht.
//    */
//   async sendThreadMessage(): Promise<void> {
//     if (!this.messageContent.trim()) {
//       console.error('Nachricht darf nicht leer sein.');
//       return;
//     }
//     let user: UserModel = (await this.authService.getUserById(
//       this.activeUserId
//     )) as unknown as UserModel;
//     // Erstelle ein ThreadMessage-Objekt
//     const threadMessage: ThreadMessage = {
//       createdBy: this.activeUserId || '',
//       creatorName: user.name || '',
//       creatorPhotoURL: user.photoURL || '',
//       message: this.messageContent.trim(),
//       timestamp: new Date(),
//       reactions: [],
//       isThreadMessage: true,
//       sameDay: false,
//     };

//     // Sende die Nachricht über den Service
//     if (this.messageId) {
//       this.messagesService
//         .addThreadMessage(this.messageId, threadMessage)
//         .then(() => {
//           this.messageContent = '';
//         })
//         .catch((error) => {
//           console.error('Fehler beim Senden der Thread-Nachricht:', error);
//         });
//     } else {
//       console.error('Keine gültige Message-ID für den Thread verfügbar.');
//     }
//   }

//   toggleEmojiPickerMain() {
//     if (
//       !this.isMessageBoxMainPickerOpen &&
//       !this.isMessageBoxThreadPickerOpen
//     ) {
//       this.emojiPickerService.closeChatBoxEmojiPicker( 'toggleEmojiPickerMain function 307');
//       this.emojiPickerService.openMsgBoxEmojiPickerMain();
//     } else if (this.isMessageBoxMainPickerOpen) {
//       this.emojiPickerService.closeMsgBoxEmojiPickerMain();
//     } else if (this.isMessageBoxThreadPickerOpen) {
//       this.emojiPickerService.closeMsgBoxEmojiPickerThread();
//       this.emojiPickerService.closeChatBoxEmojiPicker( 'toggleEmojiPickerMain function 313');
//       this.emojiPickerService.openMsgBoxEmojiPickerMain();
//     }
//   }

//   toggleEmojiPickerThread() {
//     if (
//       !this.isMessageBoxMainPickerOpen &&
//       !this.isMessageBoxThreadPickerOpen
//     ) {
//       this.emojiPickerService.closeChatBoxEmojiPicker('toggleEmojiPickerThread function 323');
//       this.emojiPickerService.openMsgBoxEmojiPickerThread();
//     } else if (this.isMessageBoxThreadPickerOpen) {
//       this.emojiPickerService.closeMsgBoxEmojiPickerThread();
//     } else if (this.isMessageBoxMainPickerOpen) {
//       this.emojiPickerService.closeMsgBoxEmojiPickerMain();
//       this.emojiPickerService.closeChatBoxEmojiPicker( 'toggleEmojiPickerThread function 329');
//       this.emojiPickerService.openMsgBoxEmojiPickerThread();
//     }
//   }

//   toggleEmojiPickerCreateMessage() {
//     if (this.isMessageBoxCreateMessagePickerOpen) {
//       this.emojiPickerService.closeMsgBoxCreateMessageEmojiPicker();
//     } else {
//       this.emojiPickerService.openMsgBoxCreateMessageEmojiPicker();
//     }
//   }

//   preventMsgBoxEmojiPickerClose(event: Event): void {
//     event.stopPropagation();
//   }

//   @HostListener('document:click', ['$event'])
//   closeEmojiPicker(event: Event): void {
//     if (this.isMessageBoxMainPickerOpen) {
//       this.emojiPickerService.closeMsgBoxEmojiPickerMain();
//     } else if (this.isMessageBoxThreadPickerOpen) {
//       this.emojiPickerService.closeMsgBoxEmojiPickerThread();
//     }
//   }

//   addEmoji(emoji: string) {
//     this.messageContent += emoji;
//   }


  
// }
import {
  ChangeDetectionStrategy,
  Component,
  Input,
  OnInit,
  OnDestroy,
  HostListener,
  ViewChild,
  ElementRef,
} from '@angular/core';
import { ChannelsService } from '../../../shared/services/channels.service';
import { MessagesService } from '../../../shared/services/messages.service';
import { AuthService } from '../../../shared/services/auth.service';
import { FormsModule } from '@angular/forms';
import { CommonModule } from '@angular/common';
import { SharedService } from '../../../shared/services/newmessage.service';
import { EmojiPickerComponent } from '../emoji-picker/emoji-picker.component';
import { EmojiPickerService } from '../../../shared/services/emoji-picker.service';
<<<<<<< HEAD
import { Subscription } from 'rxjs';
import { Message, ThreadMessage } from '../../../models/message';
import { UserModel } from '../../../models/user';
=======
import { Channel } from '../../../models/channel';
import { firstValueFrom } from 'rxjs';
import { MentionService } from '../../../shared/services/mention.service';
import { MentionComponent } from '../mention/mention.component';
>>>>>>> 67d74ffe

@Component({
  selector: 'app-messagebox',
  standalone: true,
  imports: [CommonModule, FormsModule, EmojiPickerComponent, MentionComponent],
  templateUrl: './messagebox.component.html',
  styleUrls: ['./messagebox.component.scss'],
  changeDetection: ChangeDetectionStrategy.Default,
})
export class MessageboxComponent implements OnInit, OnDestroy {
  @ViewChild('mainMessageBox') mainMessageBox!: ElementRef<HTMLTextAreaElement>;
  @ViewChild('threadMessageBox') threadMessageBox!: ElementRef<HTMLTextAreaElement>;
  @ViewChild('emojiPickerContainer', { static: false }) emojiPickerContainer!: ElementRef;

  activeUserId: string | null = null;

  channelId: string | undefined;
  messageId: string | undefined;
  activeChannelName: string | null = null;

  @Input() builder!: string;
  messageContent: string = '';
  private subscriptions: Subscription = new Subscription();
  isMessageBoxMainPickerOpen: boolean = false;
  isMessageBoxThreadPickerOpen: boolean = false;
  isMessageBoxCreateMessagePickerOpen: boolean = false;
<<<<<<< HEAD
=======
  members: any = [];
  mentionPicker:boolean = false;
>>>>>>> 67d74ffe

  constructor(
    private channelsService: ChannelsService,
    private messagesService: MessagesService,
    private authService: AuthService,
    public emojiPickerService: EmojiPickerService,
<<<<<<< HEAD
    private sharedService: SharedService
  ) {}
=======
    private sharedService: SharedService,
    public mentionService: MentionService,
  ) { }
>>>>>>> 67d74ffe

  ngOnInit(): void {
    this.subscriptions.add(
      this.emojiPickerService.isMessageBoxMainPickerOpen$.subscribe((open) => {
        this.isMessageBoxMainPickerOpen = open;
      })
    );
    this.subscriptions.add(
      this.emojiPickerService.isMessageBoxThreadPickerOpen$.subscribe((open) => {
        this.isMessageBoxThreadPickerOpen = open;
      })
    );
    this.subscriptions.add(
      this.emojiPickerService.isMessageBoxCreateMessagePickerOpen$.subscribe((open) => {
        this.isMessageBoxCreateMessagePickerOpen = open;
      })
    );
  }

  ngOnDestroy(): void {
    this.subscriptions.unsubscribe();
  }

  toggleEmojiPickerMain() {
    console.log('🟢 toggleEmojiPickerMain() aufgerufen');
    this.emojiPickerService.closeChatBoxEmojiPicker();
    this.emojiPickerService.chatBoxEmojiPickerForId.next('');
    setTimeout(() => {
      this.emojiPickerService.toggleMsgBoxEmojiPickerMain();
    },50)
  }

  toggleEmojiPickerThread() {
    console.log('🟢 toggleEmojiPickerThread() aufgerufen');
    this.emojiPickerService.closeChatBoxEmojiPicker();
    this.emojiPickerService.chatBoxEmojiPickerForId.next('');
    setTimeout(() => {
      this.emojiPickerService.toggleMsgBoxEmojiPickerThread();
    },50)
  }

  toggleEmojiPickerCreateMessage() {
    this.emojiPickerService.chatBoxEmojiPickerForId.next('');
    setTimeout(() => {      
      this.emojiPickerService.toggleMsgBoxCreateMessageEmojiPicker();
    },50);
  }

  preventMsgBoxEmojiPickerClose(event: Event): void {
    event.stopPropagation();
  }

  // @HostListener('document:click', ['$event'])
  // closeEmojiPicker(event: Event): void {
  //   if (
  //     this.emojiPickerContainer &&
  //     this.emojiPickerContainer.nativeElement.contains(event.target)
  //   ) {
  //     console.log('🛑 Klick auf den Emoji-Picker erkannt – Schließen verhindert.');
  //     return;
  //   }
  //   console.log('✅ Klick außerhalb – Emoji-Picker wird geschlossen.');
  //   this.emojiPickerService.toggleMsgBoxEmojiPickerMain();
  //   this.emojiPickerService.toggleMsgBoxEmojiPickerThread();
  //   this.emojiPickerService.toggleMsgBoxCreateMessageEmojiPicker();
  //   // this.emojiPickerService.closeAllEmojiPickers();
  // }

  addEmoji(emoji: string) {
    this.messageContent += emoji;
  }

  checkKeyStatus(event: KeyboardEvent, chat: string): void {
    if (event.shiftKey && event.keyCode == 13) {
      event.preventDefault();
    } else if (event.keyCode == 13) {
      if (chat === 'mainchat') {
        this.sendMessage();
      } else if (chat === 'threadchat') {
        this.sendThreadMessage();
      }
    }
  }

  async createNewMessage(): Promise<void> {
    if (!this.messageContent.trim()) {
      console.error('Nachricht darf nicht leer sein.');
      return;
    }
  }

  async sendMessage(): Promise<void> {
    if (!this.messageContent.trim()) {
      console.error('Nachricht darf nicht leer sein.');
      return;
    }

    let user: UserModel = (await this.authService.getUserById(
      this.activeUserId
    )) as UserModel;

    // Erstelle ein Message-Objekt
    const message: Omit<Message, 'threadMessages$'> = {
      channelId: this.channelId || '',
      createdBy: this.activeUserId || '',
      creatorName: user.name || '',
      creatorPhotoURL: user.photoURL || '',
      message: this.messageContent.trim(),
      timestamp: new Date(),
      members: [],
      reactions: [],
      sameDay: false
    };

    // Sende die Nachricht über den Service
    if (this.channelId) {
      try {
        await this.messagesService.addMessage(message);
        console.log('Nachricht erfolgreich gesendet:', message);
        this.messageContent = '';
      } catch (error) {
        console.error('Fehler beim Senden der Nachricht:', error);
      }
    } else {
      console.error('Keine gültige Channel-ID verfügbar.');
    }
  }

  async sendThreadMessage(): Promise<void> {
    if (!this.messageContent.trim()) {
      console.error('Nachricht darf nicht leer sein.');
      return;
    }
    let user: UserModel = (await this.authService.getUserById(
      this.activeUserId
    )) as unknown as UserModel;
    // Erstelle ein ThreadMessage-Objekt
    const threadMessage: ThreadMessage = {
      createdBy: this.activeUserId || '',
      creatorName: user.name || '',
      creatorPhotoURL: user.photoURL || '',
      message: this.messageContent.trim(),
      timestamp: new Date(),
      reactions: [],
      isThreadMessage: true,
      sameDay: false,
<<<<<<< HEAD
    }; 
  }

  jumpToAtAbove() {
    console.log('you clicked (at)');
    //this.searchString = "@";
    this.sharedService.setSearchString('@');
=======
    };

    // Sende die Nachricht über den Service
    if (this.messageId) {
      this.messagesService
        .addThreadMessage(this.messageId, threadMessage)
        .then(() => {
          this.messageContent = '';
        })
        .catch((error) => {
          console.error('Fehler beim Senden der Thread-Nachricht:', error);
        });
    } else {
      console.error('Keine gültige Message-ID für den Thread verfügbar.');
    }
  }

  toggleEmojiPickerMain() {
    if (
      !this.isMessageBoxMainPickerOpen &&
      !this.isMessageBoxThreadPickerOpen
    ) {
      this.emojiPickerService.closeChatBoxEmojiPicker( 'toggleEmojiPickerMain function 307');
      this.emojiPickerService.openMsgBoxEmojiPickerMain();
    } else if (this.isMessageBoxMainPickerOpen) {
      this.emojiPickerService.closeMsgBoxEmojiPickerMain();
    } else if (this.isMessageBoxThreadPickerOpen) {
      this.emojiPickerService.closeMsgBoxEmojiPickerThread();
      this.emojiPickerService.closeChatBoxEmojiPicker( 'toggleEmojiPickerMain function 313');
      this.emojiPickerService.openMsgBoxEmojiPickerMain();
    }
  }

  toggleEmojiPickerThread() {
    if (
      !this.isMessageBoxMainPickerOpen &&
      !this.isMessageBoxThreadPickerOpen
    ) {
      this.emojiPickerService.closeChatBoxEmojiPicker('toggleEmojiPickerThread function 323');
      this.emojiPickerService.openMsgBoxEmojiPickerThread();
    } else if (this.isMessageBoxThreadPickerOpen) {
      this.emojiPickerService.closeMsgBoxEmojiPickerThread();
    } else if (this.isMessageBoxMainPickerOpen) {
      this.emojiPickerService.closeMsgBoxEmojiPickerMain();
      this.emojiPickerService.closeChatBoxEmojiPicker( 'toggleEmojiPickerThread function 329');
      this.emojiPickerService.openMsgBoxEmojiPickerThread();
    }
  }

  toggleEmojiPickerCreateMessage() {
    if (this.isMessageBoxCreateMessagePickerOpen) {
      this.emojiPickerService.closeMsgBoxCreateMessageEmojiPicker();
    } else {
      this.emojiPickerService.openMsgBoxCreateMessageEmojiPicker();
    }
  }

  preventMsgBoxEmojiPickerClose(event: Event): void {
    event.stopPropagation();
  }

  @HostListener('document:click', ['$event'])
  closeEmojiPicker(event: Event): void {
    if (this.isMessageBoxMainPickerOpen) {
      this.emojiPickerService.closeMsgBoxEmojiPickerMain();
    } else if (this.isMessageBoxThreadPickerOpen) {
      this.emojiPickerService.closeMsgBoxEmojiPickerThread();
    }
  }
  closeMentionPicker(event: Event) {
    this.mentionPicker = false;
  }

  addEmoji(emoji: string) {
    this.messageContent += emoji;
  }

  checkKeyStatus(event: KeyboardEvent, chat: string): void {
    if (event.shiftKey && event.keyCode == 13) {
      event.preventDefault();
    } else if (event.keyCode == 13) {
      if (chat === 'mainchat') {
        this.sendMessage();
      } else if (chat === 'threadchat') {
        this.sendThreadMessage();
      }
    }
    if (event.getModifierState('AltGraph') && event.key == "q") {
      this.mentionPicker = true;
    }
    if (event.key == "Backspace") {
      this.mentionPicker = false;
    }
  }

  toogleMentionPicker() {
    if (this.mentionPicker) {
      this.mentionPicker = false;
    } else {
      this.mentionPicker = true;
    }
  }

  preventMsgBoxMentionPickerClose(event: Event): void {
    event.stopPropagation();
>>>>>>> 67d74ffe
  }
}<|MERGE_RESOLUTION|>--- conflicted
+++ resolved
@@ -377,16 +377,11 @@
 import { SharedService } from '../../../shared/services/newmessage.service';
 import { EmojiPickerComponent } from '../emoji-picker/emoji-picker.component';
 import { EmojiPickerService } from '../../../shared/services/emoji-picker.service';
-<<<<<<< HEAD
 import { Subscription } from 'rxjs';
 import { Message, ThreadMessage } from '../../../models/message';
 import { UserModel } from '../../../models/user';
-=======
-import { Channel } from '../../../models/channel';
-import { firstValueFrom } from 'rxjs';
 import { MentionService } from '../../../shared/services/mention.service';
 import { MentionComponent } from '../mention/mention.component';
->>>>>>> 67d74ffe
 
 @Component({
   selector: 'app-messagebox',
@@ -413,25 +408,16 @@
   isMessageBoxMainPickerOpen: boolean = false;
   isMessageBoxThreadPickerOpen: boolean = false;
   isMessageBoxCreateMessagePickerOpen: boolean = false;
-<<<<<<< HEAD
-=======
-  members: any = [];
   mentionPicker:boolean = false;
->>>>>>> 67d74ffe
 
   constructor(
     private channelsService: ChannelsService,
     private messagesService: MessagesService,
     private authService: AuthService,
     public emojiPickerService: EmojiPickerService,
-<<<<<<< HEAD
-    private sharedService: SharedService
-  ) {}
-=======
     private sharedService: SharedService,
     public mentionService: MentionService,
-  ) { }
->>>>>>> 67d74ffe
+  ) {}
 
   ngOnInit(): void {
     this.subscriptions.add(
@@ -514,6 +500,12 @@
         this.sendThreadMessage();
       }
     }
+    if (event.getModifierState('AltGraph') && event.key == "q") {
+      this.mentionPicker = true;
+    }
+    if (event.key == "Backspace") {
+      this.mentionPicker = false;
+    }
   }
 
   async createNewMessage(): Promise<void> {
@@ -578,7 +570,6 @@
       reactions: [],
       isThreadMessage: true,
       sameDay: false,
-<<<<<<< HEAD
     }; 
   }
 
@@ -586,101 +577,13 @@
     console.log('you clicked (at)');
     //this.searchString = "@";
     this.sharedService.setSearchString('@');
-=======
-    };
-
-    // Sende die Nachricht über den Service
-    if (this.messageId) {
-      this.messagesService
-        .addThreadMessage(this.messageId, threadMessage)
-        .then(() => {
-          this.messageContent = '';
-        })
-        .catch((error) => {
-          console.error('Fehler beim Senden der Thread-Nachricht:', error);
-        });
-    } else {
-      console.error('Keine gültige Message-ID für den Thread verfügbar.');
-    }
-  }
-
-  toggleEmojiPickerMain() {
-    if (
-      !this.isMessageBoxMainPickerOpen &&
-      !this.isMessageBoxThreadPickerOpen
-    ) {
-      this.emojiPickerService.closeChatBoxEmojiPicker( 'toggleEmojiPickerMain function 307');
-      this.emojiPickerService.openMsgBoxEmojiPickerMain();
-    } else if (this.isMessageBoxMainPickerOpen) {
-      this.emojiPickerService.closeMsgBoxEmojiPickerMain();
-    } else if (this.isMessageBoxThreadPickerOpen) {
-      this.emojiPickerService.closeMsgBoxEmojiPickerThread();
-      this.emojiPickerService.closeChatBoxEmojiPicker( 'toggleEmojiPickerMain function 313');
-      this.emojiPickerService.openMsgBoxEmojiPickerMain();
-    }
-  }
-
-  toggleEmojiPickerThread() {
-    if (
-      !this.isMessageBoxMainPickerOpen &&
-      !this.isMessageBoxThreadPickerOpen
-    ) {
-      this.emojiPickerService.closeChatBoxEmojiPicker('toggleEmojiPickerThread function 323');
-      this.emojiPickerService.openMsgBoxEmojiPickerThread();
-    } else if (this.isMessageBoxThreadPickerOpen) {
-      this.emojiPickerService.closeMsgBoxEmojiPickerThread();
-    } else if (this.isMessageBoxMainPickerOpen) {
-      this.emojiPickerService.closeMsgBoxEmojiPickerMain();
-      this.emojiPickerService.closeChatBoxEmojiPicker( 'toggleEmojiPickerThread function 329');
-      this.emojiPickerService.openMsgBoxEmojiPickerThread();
-    }
-  }
-
-  toggleEmojiPickerCreateMessage() {
-    if (this.isMessageBoxCreateMessagePickerOpen) {
-      this.emojiPickerService.closeMsgBoxCreateMessageEmojiPicker();
-    } else {
-      this.emojiPickerService.openMsgBoxCreateMessageEmojiPicker();
-    }
-  }
-
-  preventMsgBoxEmojiPickerClose(event: Event): void {
-    event.stopPropagation();
-  }
-
-  @HostListener('document:click', ['$event'])
-  closeEmojiPicker(event: Event): void {
-    if (this.isMessageBoxMainPickerOpen) {
-      this.emojiPickerService.closeMsgBoxEmojiPickerMain();
-    } else if (this.isMessageBoxThreadPickerOpen) {
-      this.emojiPickerService.closeMsgBoxEmojiPickerThread();
-    }
-  }
-  closeMentionPicker(event: Event) {
+  }
+
+    closeMentionPicker(event: Event) {
     this.mentionPicker = false;
   }
 
-  addEmoji(emoji: string) {
-    this.messageContent += emoji;
-  }
-
-  checkKeyStatus(event: KeyboardEvent, chat: string): void {
-    if (event.shiftKey && event.keyCode == 13) {
-      event.preventDefault();
-    } else if (event.keyCode == 13) {
-      if (chat === 'mainchat') {
-        this.sendMessage();
-      } else if (chat === 'threadchat') {
-        this.sendThreadMessage();
-      }
-    }
-    if (event.getModifierState('AltGraph') && event.key == "q") {
-      this.mentionPicker = true;
-    }
-    if (event.key == "Backspace") {
-      this.mentionPicker = false;
-    }
-  }
+
 
   toogleMentionPicker() {
     if (this.mentionPicker) {
@@ -690,8 +593,4 @@
     }
   }
 
-  preventMsgBoxMentionPickerClose(event: Event): void {
-    event.stopPropagation();
->>>>>>> 67d74ffe
-  }
 }