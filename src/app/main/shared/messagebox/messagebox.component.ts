--- conflicted
+++ resolved
@@ -383,11 +383,7 @@
    */
   async sendNewMessage(){
     let user: UserModel = (await this.userService.getUserForMessageById(this.activeUserId)) as UserModel;
-<<<<<<< HEAD
-    if (this.activeUserId) {
-=======
     if (this.activeUserId){
->>>>>>> 8d3c67ea
       const message: Omit<Message, 'threadMessages$'> = {
         channelId: this.sendToId || '',
         createdBy: this.activeUserId || '',
@@ -395,17 +391,10 @@
         creatorPhotoURL: user.photoURL || '',
         message: this.messageContent.trim(),
         timestamp: new Date(),
-<<<<<<< HEAD
-        members: [this.activeUserId, this.sendToId],
-        reactions: [],
-        sameDay: false,
-      };
-=======
         members: [this.activeUserId,this.sendToId],
         reactions: [],
         sameDay: false,
       };  
->>>>>>> 8d3c67ea
       if (1 == 1) {
         try {
           await this.messagesService.addMessage(message);
@@ -414,5 +403,25 @@
       } else 
         console.error('Keine gültige Channel-ID verfügbar.');
     }
+    if (this.activeUserId) {
+      const message: Omit<Message, 'threadMessages$'> = {
+        channelId: this.sendToId || '',
+        createdBy: this.activeUserId || '',
+        creatorName: user.name || '',
+        creatorPhotoURL: user.photoURL || '',
+        message: this.messageContent.trim(),
+        timestamp: new Date(),
+        members: [this.activeUserId, this.sendToId],
+        reactions: [],
+        sameDay: false,
+      };
+      if (1 == 1) {
+        try {
+          await this.messagesService.addMessage(message);
+          this.messageContent = '';
+        } catch (error) {console.error('Fehler beim Senden der Nachricht:', error)}
+      } else 
+        console.error('Keine gültige Channel-ID verfügbar.');
+    }
   }
 }