--- conflicted
+++ resolved
@@ -366,15 +366,7 @@
           console.error('Fehler beim Senden der Thread-Nachricht:', error);
         });
     } else {
-<<<<<<< HEAD
-      if (this.isMessageBoxMainPickerOpen || this.isMessageBoxThreadPickerOpen) {
-        this.isMessageBoxMainPickerOpen = false;
-        this.isMessageBoxThreadPickerOpen = false;
-      }
-      this.mentionPicker = true;
-=======
       console.error('Keine gültige Message-ID für den Thread verfügbar.');
->>>>>>> 41f7fbdd
     }
   }
 }