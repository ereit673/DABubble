import { CommonModule } from '@angular/common';
import { Component } from '@angular/core';
import { FormsModule, NgForm } from '@angular/forms';
import { Router } from '@angular/router';

@Component({
  selector: 'app-forget-password',
<<<<<<< HEAD
  imports: [CommonModule,FormsModule],
=======
  standalone: true,   // <-- Add this line
  imports: [FormsModule],
>>>>>>> 6a4c5d9a
  templateUrl: './forget-password.component.html',
  styleUrl: './forget-password.component.scss'
})
export class ForgetPasswordComponent {
  
  form = {
    email: "",
  }

  constructor(private router: Router) {}
  
  back() {
    this.router.navigateByUrl('');
  }

  sendMail(ngForm: NgForm) {

  }
}<|MERGE_RESOLUTION|>--- conflicted
+++ resolved
@@ -5,12 +5,8 @@
 
 @Component({
   selector: 'app-forget-password',
-<<<<<<< HEAD
-  imports: [CommonModule,FormsModule],
-=======
   standalone: true,   // <-- Add this line
-  imports: [FormsModule],
->>>>>>> 6a4c5d9a
+  imports: [CommonModule ,FormsModule],
   templateUrl: './forget-password.component.html',
   styleUrl: './forget-password.component.scss'
 })
