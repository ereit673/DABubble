import { Component } from '@angular/core';
import { FormsModule, NgForm } from '@angular/forms';
import { Router } from '@angular/router';

@Component({
  selector: 'app-forget-password',
<<<<<<< HEAD
=======
  standalone: true,   // <-- Add this line
>>>>>>> a020c29d
  imports: [FormsModule],
  templateUrl: './forget-password.component.html',
  styleUrl: './forget-password.component.scss'
})
export class ForgetPasswordComponent {
  
  form = {
    email: "",
  }

  constructor(private router: Router) {}
  
  back() {
    this.router.navigateByUrl('');
  }

  sendMail(ngForm: NgForm) {

  }
}<|MERGE_RESOLUTION|>--- conflicted
+++ resolved
@@ -4,10 +4,7 @@
 
 @Component({
   selector: 'app-forget-password',
-<<<<<<< HEAD
-=======
   standalone: true,   // <-- Add this line
->>>>>>> a020c29d
   imports: [FormsModule],
   templateUrl: './forget-password.component.html',
   styleUrl: './forget-password.component.scss'
