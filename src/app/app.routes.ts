--- conflicted
+++ resolved
@@ -26,11 +26,6 @@
     { path: 'intro', component: IntroComponent },
     { path: 'legalnotice', component: LegalnoticeComponent },
     { path: 'imprint', component: ImprintComponent },
-<<<<<<< HEAD
     { path: 'test', component: FirestoreTestComponent },
-    { path: 'resetPassword', component: ResetPasswordComponent },
     { path: '**', redirectTo: ''},
-=======
-    { path: 'test', component: FirestoreTestComponent }
->>>>>>> edaecb16
 ];