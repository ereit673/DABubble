--- conflicted
+++ resolved
@@ -8,11 +8,6 @@
 import { ResetPasswordComponent } from './login/reset-password/reset-password.component';
 
 export const routes: Routes = [
-<<<<<<< HEAD
-    { path: '', component: LoginComponent },
-    { path: 'board', component: MainComponent },
-    { path: 'intro', component: IntroComponent }
-=======
     { path: '', component: LoginComponent, children: [
         { path: '', component: SignInComponent},
         { path: 'forget', component: ForgetPasswordComponent},
@@ -21,5 +16,5 @@
         { path: 'resetPass', component: ResetPasswordComponent },
     ]},
     { path: 'board', component: MainComponent},
->>>>>>> 631d127b
+    { path: 'intro', component: IntroComponent }
 ];