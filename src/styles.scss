<<<<<<< HEAD
* {
=======

$bg-color: rgb(236, 238, 254);
$white: rgb(255, 255, 255);
$purple: rgb(68, 77, 242);
$purple2: rgb(121, 126, 243);
$purple3: rgb(83, 90, 254);
$light-purple: rgb(173, 176, 217);

*{
>>>>>>> 4f49d077
    margin: 0;
    padding: 0;
    box-sizing: border-box;
    font-family: 'nunito', sans-serif;
}

@font-face {
    font-family: 'nunito';
    src: url('../public/fonts/Nunito-VariableFont_wght.ttf') format('truetype');
}<|MERGE_RESOLUTION|>--- conflicted
+++ resolved
@@ -1,7 +1,3 @@
-<<<<<<< HEAD
-* {
-=======
-
 $bg-color: rgb(236, 238, 254);
 $white: rgb(255, 255, 255);
 $purple: rgb(68, 77, 242);
@@ -10,7 +6,6 @@
 $light-purple: rgb(173, 176, 217);
 
 *{
->>>>>>> 4f49d077
     margin: 0;
     padding: 0;
     box-sizing: border-box;
